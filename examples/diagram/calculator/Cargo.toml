[package]
name = "calculator"
version = "0.1.0"
edition = "2021"

[dependencies]
<<<<<<< HEAD
axum = "0.8.4"
bevy_app = "0.12"
bevy_core = "0.12"
bevy_impulse = { version = "0.0.2", path = "../../..", features = ["diagram"] }
bevy_impulse_diagram_editor = { version = "0.0.1", path = "../../../diagram-editor", default-features = false, optional = true }
bevy_time = "0.12"
clap = { version = "4.5.23", features = ["derive"] }
serde = { workspace = true }
serde_json = { workspace = true }
schemars = { workspace = true }
tokio = { version = "1.45.1", features = ["macros", "rt-multi-thread"] }
tracing-subscriber = { workspace = true }
=======
bevy_impulse_diagram_editor = { version = "0.0.1", path = "../../../diagram-editor", features = ["basic_executor"] }
>>>>>>> fccd2c58
calculator_ops_catalog = { version = "0.1.0", path = "../calculator_ops_catalog" }

[dev-dependencies]
assert_cmd = "2.0.16"<|MERGE_RESOLUTION|>--- conflicted
+++ resolved
@@ -4,22 +4,7 @@
 edition = "2021"
 
 [dependencies]
-<<<<<<< HEAD
-axum = "0.8.4"
-bevy_app = "0.12"
-bevy_core = "0.12"
-bevy_impulse = { version = "0.0.2", path = "../../..", features = ["diagram"] }
-bevy_impulse_diagram_editor = { version = "0.0.1", path = "../../../diagram-editor", default-features = false, optional = true }
-bevy_time = "0.12"
-clap = { version = "4.5.23", features = ["derive"] }
-serde = { workspace = true }
-serde_json = { workspace = true }
-schemars = { workspace = true }
-tokio = { version = "1.45.1", features = ["macros", "rt-multi-thread"] }
-tracing-subscriber = { workspace = true }
-=======
 bevy_impulse_diagram_editor = { version = "0.0.1", path = "../../../diagram-editor", features = ["basic_executor"] }
->>>>>>> fccd2c58
 calculator_ops_catalog = { version = "0.1.0", path = "../calculator_ops_catalog" }
 
 [dev-dependencies]
