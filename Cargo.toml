[package]
name = "bevy_impulse"
version = "0.3.0"
edition = "2021"
authors = ["Grey <mxgrey@intrinsic.ai>"]
license = "Apache-2.0"
description = "Reactive programming and workflow execution for bevy"
readme = "README.md"
repository = "https://github.com/open-rmf/bevy_impulse"
keywords = ["reactive", "workflow", "behavior", "agent", "bevy"]
categories = [
  "science::robotics",
  "asynchronous",
  "concurrency",
  "game-development",
]

[dependencies]
bevy_impulse_derive = { path = "macros", version = "0.0.2" }
bevy_ecs = "0.15"
bevy_utils = "0.15"
bevy_hierarchy = "0.15"
bevy_derive = "0.15"
bevy_app = "0.15"

async-task = { version = "4.7.1", optional = true }

# TODO(@mxgrey) We could probably remove bevy_tasks when the single_threaded_async
# feature is active, but we'd have to refactor some internal usage of
# bevy_tasks::Task, so we're leaving it as a mandatory dependency for now.
bevy_tasks = { version = "0.15", features = ["multi_threaded"] }

itertools = "0.13"
smallvec = "1.13"
tokio = { version = "1.39", features = ["sync"] }
futures = "0.3"
backtrace = "0.3"
anyhow = "1.0"
thiserror = "1.0"

# These dependencies are only used by the testing module.
# We may want to consider feature-gating them, but we use
# the testing module for doctests, and doctests can only
# make use of default features, so we're a bit stuck with
# these for now.
bevy_core = "0.15"
bevy_time = "0.15"

schemars = { version = "0.8.21", optional = true }
serde = { version = "1.0.210", features = ["derive", "rc"], optional = true }
serde_json = { version = "1.0.128", optional = true }
cel-interpreter = { version = "0.9.0", features = ["json"], optional = true }
tracing = "0.1.41"
strum = { version = "0.26.3", optional = true, features = ["derive"] }
semver = { version = "1.0.24", optional = true }

<<<<<<< HEAD
[target.'cfg(target_arch = "wasm32")'.dependencies]
uuid = { version = "1.12", default-features = false, features = ["js"] }
=======
[target.wasm32-unknown-unknown.dependencies]
uuid = { version = "1.13.1", default-features = false, features = ["js"] }
getrandom = { version = "0.3.3", features = ["wasm_js"] }
>>>>>>> f60c0a0c

[features]
single_threaded_async = ["dep:async-task"]
diagram = [
  "dep:cel-interpreter",
  "dep:schemars",
  "dep:semver",
  "dep:serde",
  "dep:serde_json",
  "dep:strum",
]

[dev-dependencies]
async-std = { version = "1.12" }
test-log = { version = "0.2.16", features = [
  "trace",
], default-features = false }

[workspace]
members = ["examples/diagram/calculator"]

[[bin]]
name = "generate_schema"
path = "src/diagram/generate_schema.rs"
required-features = ["diagram"]
doc = false<|MERGE_RESOLUTION|>--- conflicted
+++ resolved
@@ -54,14 +54,9 @@
 strum = { version = "0.26.3", optional = true, features = ["derive"] }
 semver = { version = "1.0.24", optional = true }
 
-<<<<<<< HEAD
-[target.'cfg(target_arch = "wasm32")'.dependencies]
-uuid = { version = "1.12", default-features = false, features = ["js"] }
-=======
 [target.wasm32-unknown-unknown.dependencies]
 uuid = { version = "1.13.1", default-features = false, features = ["js"] }
 getrandom = { version = "0.3.3", features = ["wasm_js"] }
->>>>>>> f60c0a0c
 
 [features]
 single_threaded_async = ["dep:async-task"]
