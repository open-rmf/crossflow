[package]
name = "bevy_impulse"
version = "0.0.2"
edition = "2021"
authors = ["Grey <mxgrey@intrinsic.ai>"]
license = "Apache-2.0"
description = "Reactive programming and workflow execution for bevy"
readme = "README.md"
repository = "https://github.com/open-rmf/bevy_impulse"
keywords = ["reactive", "workflow", "behavior", "agent", "bevy"]
categories = [
  "science::robotics",
  "asynchronous",
  "concurrency",
  "game-development",
]

[workspace.dependencies]
<<<<<<< HEAD
bevy_ecs = "0.12"
bevy_utils = "0.12"
bevy_hierarchy = "0.12"
bevy_derive = "0.12"
bevy_app = "0.12"
schemars = { version = "0.9.0" }
serde = { version = "1.0.210", features = ["derive", "rc"] }
serde_json = { version = "1.0.128" }
rclrs = { git = "https://github.com/mxgrey/ros2_rust", branch = "crossflow", features = ["serde", "schemars"] }
tokio = { version = "1.39" }
=======
axum = "0.8.4"
bevy_app = "0.12.1"
bevy_core = "0.12.1"
bevy_derive = "0.12.1"
bevy_ecs = "0.12.1"
bevy_hierarchy = "0.12.1"
bevy_time = "0.12.1"
bevy_utils = "0.12.1"
clap = { version = "4.5.23", features = ["derive"] }
mime_guess = "2.0.5"
schemars = "0.9.0"
serde = "1.0.219"
serde_json = "1.0.140"
tokio = "1.47.1"
tonic = "0.14"
prost = "0.14"
tonic-prost = "0.14"
tonic-prost-build = "0.14"
prost-build = "0.14"
prost-reflect = "0.16"
tracing = "0.1.41"
tracing-subscriber = "0.3.19"
futures = "0.3.31"
futures-util = "0.3.31"
uuid = "1.13.1"
wasm-bindgen = "0.2.100"
zenoh = "1.3.2"
zenoh-ext = "1.4.0"
>>>>>>> 717d2cc0

[dependencies]
bevy_impulse_derive = { path = "macros", version = "0.0.2" }
bevy_ecs = { workspace = true }
bevy_utils = { workspace = true }
bevy_hierarchy = { workspace = true }
bevy_derive = { workspace = true }
bevy_app = { workspace = true }

async-task = { version = "4.7.1", optional = true }

# TODO(@mxgrey) We could probably remove bevy_tasks when the single_threaded_async
# feature is active, but we'd have to refactor some internal usage of
# bevy_tasks::Task, so we're leaving it as a mandatory dependency for now.
bevy_tasks = { version = "0.12", features = ["multi-threaded"] }

itertools = "0.13"
smallvec = { version = "1.13", features = ["serde"] }
tokio = { workspace = true, features = ["sync"] }
<<<<<<< HEAD
futures = "0.3"
=======
futures = { workspace = true }
>>>>>>> 717d2cc0
backtrace = "0.3"
anyhow = "1.0"
thiserror = "1.0"

# These dependencies are only used by the testing module.
# We may want to consider feature-gating them, but we use
# the testing module for doctests, and doctests can only
# make use of default features, so we're a bit stuck with
# these for now.
bevy_core = { workspace = true }
bevy_time = { workspace = true }

schemars = { workspace = true, optional = true }
serde = { workspace = true, optional = true, features = ["derive", "rc"] }
serde_json = { workspace = true, optional = true }
cel-interpreter = { version = "0.9.0", features = ["json"], optional = true }

# --- Dependencies for grpc feature
tonic = { workspace = true, optional = true }
prost = { workspace = true, optional = true }
tonic-prost = { workspace = true, optional = true }
prost-reflect = { workspace = true, features = ["serde"], optional = true }
http = { version = "1.3", optional = true }
futures-lite = { version = "2.6", features = ["std", "race"], optional = true }
async-std = { version = "1.12", optional = true}
# --- end grpc

# --- Dependencies for zenoh feature
zenoh = { workspace = true, features = ["unstable"], optional = true }
zenoh-ext = { workspace = true, features = ["unstable"], optional = true }
# --- end zenoh

<<<<<<< HEAD
# --- Dependencies for ros2 feature
rclrs = { workspace = true, optional = true }
# --- end ros2

tracing = "0.1.41"
=======
tracing = { workspace = true }
>>>>>>> 717d2cc0
strum = { version = "0.26.3", optional = true, features = ["derive"] }
semver = { version = "1.0.24", optional = true }

[target.wasm32-unknown-unknown.dependencies]
uuid = { workspace = true, default-features = false, features = ["js"] }
getrandom = { version = "0.3.3", features = ["wasm_js"] }

[features]
single_threaded_async = ["dep:async-task"]
diagram = [
  "dep:cel-interpreter",
  "dep:schemars",
  "dep:semver",
  "dep:serde",
  "dep:serde_json",
  "dep:strum",
]
trace = ["diagram"]

grpc = [
  "dep:tonic",
  "dep:prost",
  "dep:tonic-prost",
  "dep:tonic-prost-build",
  "dep:prost-reflect",
  "tokio/rt-multi-thread",
  "dep:http",
  "dep:futures-lite",
  "dep:async-std",
]

zenoh = [
  "dep:zenoh",
  "dep:zenoh-ext",
  "dep:prost-reflect",
  "dep:futures-lite",
]

ros2 = [
  "dep:rclrs",
  "dep:futures-lite",
  "dep:serde",
  "dep:schemars",
]

# Turn on all capability related features. This differs from --all-features
# because it would not include single_threaded_async which has a diminishing
# effect on capabilities.
maximal = [
  "diagram",
  "trace",
  "grpc",
  "zenoh",
  "ros2",
]

[dev-dependencies]
async-std = { version = "1.12" }
test-log = { version = "0.2.16", features = [
  "trace",
], default-features = false }

[workspace]
members = [
  "examples/diagram/calculator",
  "examples/zenoh-examples",
  "examples/ros2",
  "diagram-editor",
  "diagram-editor/wasm",
  "examples/diagram/calculator_wasm",
  "examples/diagram/calculator_ops_catalog",
]

[[bin]]
name = "generate_schema"
path = "src/diagram/generate_schema.rs"
required-features = ["diagram"]
doc = false

[build-dependencies]
<<<<<<< HEAD
tonic-prost-build = { version = "0.14", optional = true }

[patch.crates-io]
rclrs = { git = "https://github.com/mxgrey/ros2_rust", branch = "crossflow" }
=======
tonic-prost-build = { workspace = true, optional = true }
>>>>>>> 717d2cc0
<|MERGE_RESOLUTION|>--- conflicted
+++ resolved
@@ -16,18 +16,6 @@
 ]
 
 [workspace.dependencies]
-<<<<<<< HEAD
-bevy_ecs = "0.12"
-bevy_utils = "0.12"
-bevy_hierarchy = "0.12"
-bevy_derive = "0.12"
-bevy_app = "0.12"
-schemars = { version = "0.9.0" }
-serde = { version = "1.0.210", features = ["derive", "rc"] }
-serde_json = { version = "1.0.128" }
-rclrs = { git = "https://github.com/mxgrey/ros2_rust", branch = "crossflow", features = ["serde", "schemars"] }
-tokio = { version = "1.39" }
-=======
 axum = "0.8.4"
 bevy_app = "0.12.1"
 bevy_core = "0.12.1"
@@ -38,6 +26,7 @@
 bevy_utils = "0.12.1"
 clap = { version = "4.5.23", features = ["derive"] }
 mime_guess = "2.0.5"
+rclrs = { git = "https://github.com/mxgrey/ros2_rust", branch = "crossflow", features = ["serde", "schemars"] }
 schemars = "0.9.0"
 serde = "1.0.219"
 serde_json = "1.0.140"
@@ -56,7 +45,6 @@
 wasm-bindgen = "0.2.100"
 zenoh = "1.3.2"
 zenoh-ext = "1.4.0"
->>>>>>> 717d2cc0
 
 [dependencies]
 bevy_impulse_derive = { path = "macros", version = "0.0.2" }
@@ -76,11 +64,7 @@
 itertools = "0.13"
 smallvec = { version = "1.13", features = ["serde"] }
 tokio = { workspace = true, features = ["sync"] }
-<<<<<<< HEAD
-futures = "0.3"
-=======
 futures = { workspace = true }
->>>>>>> 717d2cc0
 backtrace = "0.3"
 anyhow = "1.0"
 thiserror = "1.0"
@@ -113,15 +97,11 @@
 zenoh-ext = { workspace = true, features = ["unstable"], optional = true }
 # --- end zenoh
 
-<<<<<<< HEAD
 # --- Dependencies for ros2 feature
 rclrs = { workspace = true, optional = true }
 # --- end ros2
 
-tracing = "0.1.41"
-=======
 tracing = { workspace = true }
->>>>>>> 717d2cc0
 strum = { version = "0.26.3", optional = true, features = ["derive"] }
 semver = { version = "1.0.24", optional = true }
 
@@ -202,11 +182,7 @@
 doc = false
 
 [build-dependencies]
-<<<<<<< HEAD
-tonic-prost-build = { version = "0.14", optional = true }
+tonic-prost-build = { workspace = true, optional = true }
 
 [patch.crates-io]
-rclrs = { git = "https://github.com/mxgrey/ros2_rust", branch = "crossflow" }
-=======
-tonic-prost-build = { workspace = true, optional = true }
->>>>>>> 717d2cc0
+rclrs = { git = "https://github.com/mxgrey/ros2_rust", branch = "crossflow" }