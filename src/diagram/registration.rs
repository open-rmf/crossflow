/*
 * Copyright (C) 2025 Open Source Robotics Foundation
 *
 * Licensed under the Apache License, Version 2.0 (the "License");
 * you may not use this file except in compliance with the License.
 * You may obtain a copy of the License at
 *
 *     http://www.apache.org/licenses/LICENSE-2.0
 *
 * Unless required by applicable law or agreed to in writing, software
 * distributed under the License is distributed on an "AS IS" BASIS,
 * WITHOUT WARRANTIES OR CONDITIONS OF ANY KIND, either express or implied.
 * See the License for the specific language governing permissions and
 * limitations under the License.
 *
*/

use std::{
    any::{type_name, Any},
    borrow::{Borrow, Cow},
    cell::RefCell,
    collections::HashMap,
    marker::PhantomData,
    sync::Arc,
};

use bevy_ecs::prelude::{Commands, Entity};

pub use crate::dyn_node::*;
use crate::{
    Accessor, AnyBuffer, AsAnyBuffer, BufferMap, BufferSettings, Builder, IncrementalScopeBuilder,
    IncrementalScopeRequest, IncrementalScopeRequestResult, IncrementalScopeResponse,
    IncrementalScopeResponseResult, Joined, JsonBuffer, JsonMessage, NamedStream, Node, StreamOf,
    StreamPack,
};

use schemars::{generate::SchemaSettings, json_schema, JsonSchema, Schema, SchemaGenerator};
use serde::{de::DeserializeOwned, ser::SerializeMap, Deserialize, Serialize};
use serde_json::json;

use super::{
    buffer_schema::BufferAccessRequest, fork_clone_schema::PerformForkClone,
    fork_result_schema::RegisterForkResult, register_json, supported::*,
    unzip_schema::PerformUnzip, BuilderId, DeserializeMessage, DiagramErrorCode, DynForkClone,
    DynForkResult, DynSplit, DynType, JsonRegistration, RegisterJson, RegisterSplit, Section,
    SectionMetadata, SectionMetadataProvider, SerializeMessage, SplitSchema, TransformError,
    TypeInfo,
};

#[derive(Serialize, JsonSchema)]
pub struct NodeRegistration {
    pub(super) name: Arc<str>,
    pub(super) request: TypeInfo,
    pub(super) response: TypeInfo,
    pub(super) config_schema: Schema,

    /// Creates an instance of the registered node.
    #[serde(skip)]
    create_node_impl: CreateNodeFn,
}

impl NodeRegistration {
    pub(super) fn create_node(
        &self,
        builder: &mut Builder,
        config: serde_json::Value,
    ) -> Result<DynNode, DiagramErrorCode> {
        let mut create_node_impl = self.create_node_impl.borrow_mut();
        let n = create_node_impl(builder, config)?;
<<<<<<< HEAD
        debug!(
            "created node of {}, output: {:?}, input: {:?}",
            self.id, n.output, n.input
        );
=======
>>>>>>> 351a2c7b
        Ok(n)
    }
}

type CreateNodeFn =
    RefCell<Box<dyn FnMut(&mut Builder, JsonMessage) -> Result<DynNode, DiagramErrorCode> + Send>>;
type DeserializeFn = fn(&mut Builder) -> Result<DynForkResult, DiagramErrorCode>;
type SerializeFn = fn(&mut Builder) -> Result<DynForkResult, DiagramErrorCode>;
type ForkCloneFn = fn(&mut Builder) -> Result<DynForkClone, DiagramErrorCode>;
type ForkResultFn = fn(&mut Builder) -> Result<DynForkResult, DiagramErrorCode>;
type SplitFn = fn(&SplitSchema, &mut Builder) -> Result<DynSplit, DiagramErrorCode>;
type JoinFn = fn(&BufferMap, &mut Builder) -> Result<DynOutput, DiagramErrorCode>;
type BufferAccessFn = fn(&BufferMap, &mut Builder) -> Result<DynNode, DiagramErrorCode>;
type ListenFn = fn(&BufferMap, &mut Builder) -> Result<DynOutput, DiagramErrorCode>;
type CreateBufferFn = fn(BufferSettings, &mut Builder) -> AnyBuffer;
type CreateTriggerFn = fn(&mut Builder) -> DynNode;
type ToStringFn = fn(&mut Builder) -> DynNode;

struct BuildScope {
    set_request: fn(&mut IncrementalScopeBuilder, &mut Commands) -> IncrementalScopeRequestResult,
    set_response: fn(&mut IncrementalScopeBuilder, &mut Commands) -> IncrementalScopeResponseResult,
    spawn_basic_scope_stream: fn(Entity, Entity, &mut Commands) -> (DynInputSlot, DynOutput),
}

impl BuildScope {
    fn new<T: 'static + Send + Sync>() -> Self {
        Self {
            set_request: Self::impl_set_request::<T>,
            set_response: Self::impl_set_response::<T>,
            spawn_basic_scope_stream: Self::impl_spawn_basic_scope_stream::<T>,
        }
    }

    fn impl_set_request<T: 'static + Send + Sync>(
        incremental: &mut IncrementalScopeBuilder,
        commands: &mut Commands,
    ) -> IncrementalScopeRequestResult {
        incremental.set_request::<T>(commands)
    }

    fn impl_set_response<T: 'static + Send + Sync>(
        incremental: &mut IncrementalScopeBuilder,
        commands: &mut Commands,
    ) -> IncrementalScopeResponseResult {
        incremental.set_response::<T>(commands)
    }

    fn impl_spawn_basic_scope_stream<T: 'static + Send + Sync>(
        in_scope: Entity,
        out_scope: Entity,
        commands: &mut Commands,
    ) -> (DynInputSlot, DynOutput) {
        let (stream_in, stream_out) =
            NamedStream::<StreamOf<T>>::spawn_scope_stream(in_scope, out_scope, commands);

        (stream_in.into(), stream_out.into())
    }
}

#[must_use]
pub struct CommonOperations<'a, Deserialize, Serialize, Cloneable> {
    registry: &'a mut DiagramElementRegistry,
    _ignore: PhantomData<(Deserialize, Serialize, Cloneable)>,
}

impl<'a, DeserializeImpl, SerializeImpl, Cloneable>
    CommonOperations<'a, DeserializeImpl, SerializeImpl, Cloneable>
{
    /// Register a node builder with the specified common operations.
    ///
    /// # Arguments
    ///
    /// * `id` - Id of the builder, this must be unique.
    /// * `name` - Friendly name for the builder, this is only used for display purposes.
    /// * `f` - The node builder to register.
    pub fn register_node_builder<Config, Request, Response, Streams>(
        mut self,
        options: NodeBuilderOptions,
        mut f: impl FnMut(&mut Builder, Config) -> Node<Request, Response, Streams> + Send + 'static,
    ) -> NodeRegistrationBuilder<'a, Request, Response, Streams>
    where
        Config: JsonSchema + DeserializeOwned,
        Request: Send + Sync + 'static,
        Response: Send + Sync + 'static,
        Streams: StreamPack,
        DeserializeImpl: DeserializeMessage<Request>,
        DeserializeImpl: DeserializeMessage<Response>,
        SerializeImpl: SerializeMessage<Request>,
        SerializeImpl: SerializeMessage<Response>,
        Cloneable: PerformForkClone<Request>,
        Cloneable: PerformForkClone<Response>,
        JsonRegistration<SerializeImpl, DeserializeImpl>: RegisterJson<Request>,
        JsonRegistration<SerializeImpl, DeserializeImpl>: RegisterJson<Response>,
    {
        self.impl_register_message::<Request>();
        self.impl_register_message::<Response>();

        let registration = NodeRegistration {
            name: options.name.unwrap_or(options.id.clone()),
            request: TypeInfo::of::<Request>(),
            response: TypeInfo::of::<Response>(),
            config_schema: self
                .registry
                .messages
                .schema_generator
                .subschema_for::<Config>(),
            create_node_impl: RefCell::new(Box::new(move |builder, config| {
                let config = serde_json::from_value(config)?;
                Ok(f(builder, config).into())
            })),
        };
        self.registry.nodes.insert(options.id.clone(), registration);

        NodeRegistrationBuilder::<Request, Response, Streams>::new(self.registry)
    }

    /// Register a message with the specified common operations.
    pub fn register_message<Message>(mut self) -> MessageRegistrationBuilder<'a, Message>
    where
        Message: Send + Sync + 'static,
        DeserializeImpl: DeserializeMessage<Message>,
        SerializeImpl: SerializeMessage<Message>,
        Cloneable: PerformForkClone<Message>,
        JsonRegistration<SerializeImpl, DeserializeImpl>: RegisterJson<Message>,
    {
        self.impl_register_message();
        MessageRegistrationBuilder::<Message>::new(&mut self.registry.messages)
    }

    fn impl_register_message<Message>(&mut self)
    where
        Message: Send + Sync + 'static,
        DeserializeImpl: DeserializeMessage<Message>,
        SerializeImpl: SerializeMessage<Message>,
        Cloneable: PerformForkClone<Message>,
        JsonRegistration<SerializeImpl, DeserializeImpl>: RegisterJson<Message>,
    {
        self.registry
            .messages
            .register_deserialize::<Message, DeserializeImpl>();
        self.registry
            .messages
            .register_serialize::<Message, SerializeImpl>();
        self.registry
            .messages
            .register_fork_clone::<Message, Cloneable>();

        register_json::<Message, SerializeImpl, DeserializeImpl>();
    }

    /// Opt out of deserializing the input and output messages of the node.
    ///
    /// If you want to enable deserializing for only the input or only the output
    /// then use [`DiagramElementRegistry::register_message`] on the message type
    /// directly.
    ///
    /// Note that [`JsonBuffer`] is only enabled for message types that enable
    /// both serializing AND deserializing.
    pub fn no_deserializing(self) -> CommonOperations<'a, NotSupported, SerializeImpl, Cloneable> {
        CommonOperations {
            registry: self.registry,
            _ignore: Default::default(),
        }
    }

    /// Opt out of serializing the input and output messages of the node.
    ///
    /// If you want to enable serialization for only the input or only the output
    /// then use [`DiagramElementRegistry::register_message`] on the message type
    /// directly.
    ///
    /// Note that [`JsonBuffer`] is only enabled for message types that enable
    /// both serializing AND deserializing.
    pub fn no_serializing(self) -> CommonOperations<'a, DeserializeImpl, NotSupported, Cloneable> {
        CommonOperations {
            registry: self.registry,
            _ignore: Default::default(),
        }
    }

    /// Opt out of cloning the input and output messages of the node.
    ///
    /// If you want to enable cloning for only the input or only the output
    /// then use [`DiagramElementRegistry::register_message`] on the message type
    /// directly.
    pub fn no_cloning(self) -> CommonOperations<'a, DeserializeImpl, SerializeImpl, NotSupported> {
        CommonOperations {
            registry: self.registry,
            _ignore: Default::default(),
        }
    }
}

pub struct MessageRegistrationBuilder<'a, Message> {
    data: &'a mut MessageRegistry,
    _ignore: PhantomData<Message>,
}

impl<'a, Message> MessageRegistrationBuilder<'a, Message>
where
    Message: Send + Sync + 'static + Any,
{
    pub fn new(registry: &'a mut MessageRegistry) -> Self {
        // Any message type can be joined into a Vec
        registry.register_join::<Vec<Message>>();

        Self {
            data: registry,
            _ignore: Default::default(),
        }
    }

    /// Mark the message as having a unzippable response. This is required in order for the node
    /// to be able to be connected to a "Unzip" operation.
    pub fn with_unzip(&mut self) -> &mut Self
    where
        Supported<(Message, Supported, Supported)>: PerformUnzip,
    {
        self.data.register_unzip::<Message, Supported, Supported>();
        self
    }

    /// Mark the message as having an unzippable response whose elements are not serializable.
    pub fn with_unzip_minimal(&mut self) -> &mut Self
    where
        Supported<(Message, NotSupported, NotSupported)>: PerformUnzip,
    {
        self.data
            .register_unzip::<Message, NotSupported, NotSupported>();
        self
    }

    /// Mark the message as having a [`Result<_, _>`] response. This is required in order for the node
    /// to be able to be connected to a "Fork Result" operation.
    pub fn with_fork_result(&mut self) -> &mut Self
    where
        Supported<(Message, Supported, Supported)>: RegisterForkResult,
    {
        self.data
            .register_fork_result::<Supported<(Message, Supported, Supported)>>();
        self
    }

    /// Same as `Self::with_fork_result` but it will not register serialization
    /// or cloning for the [`Ok`] or [`Err`] variants of the message.
    pub fn with_fork_result_minimal(&mut self) -> &mut Self
    where
        Supported<(Message, NotSupported, NotSupported)>: RegisterForkResult,
    {
        self.data
            .register_fork_result::<Supported<(Message, NotSupported, NotSupported)>>();
        self
    }

    /// Mark the message as having a splittable response. This is required in order
    /// for the node to be able to be connected to a "Split" operation.
    pub fn with_split(&mut self) -> &mut Self
    where
        Supported<(Message, Supported, Supported)>: RegisterSplit,
    {
        self.data.register_split::<Message, Supported, Supported>();
        self
    }

    /// Mark the message as having a splittable response but the items from the split
    /// are unserializable.
    pub fn with_split_minimal(&mut self) -> &mut Self
    where
        Supported<(Message, NotSupported, NotSupported)>: RegisterSplit,
    {
        self.data
            .register_split::<Message, NotSupported, NotSupported>();
        self
    }

    /// Mark the message as being joinable.
    pub fn with_join(&mut self) -> &mut Self
    where
        Message: Joined,
    {
        self.data.register_join::<Message>();
        self
    }

    /// Mark the message as being a buffer access.
    pub fn with_buffer_access(&mut self) -> &mut Self
    where
        Message: BufferAccessRequest,
    {
        self.data.register_buffer_access::<Message>();
        self
    }

    /// Mark the message as being listenable.
    pub fn with_listen(&mut self) -> &mut Self
    where
        Message: Accessor,
    {
        self.data.register_listen::<Message>();
        self
    }

    pub fn with_to_string(&mut self) -> &mut Self
    where
        Message: ToString,
    {
        self.data.register_to_string::<Message>();
        self
    }
}

pub struct NodeRegistrationBuilder<'a, Request, Response, Streams> {
    registry: &'a mut DiagramElementRegistry,
    _ignore: PhantomData<(Request, Response, Streams)>,
}

impl<'a, Request, Response, Streams> NodeRegistrationBuilder<'a, Request, Response, Streams>
where
    Request: Send + Sync + 'static + Any,
    Response: Send + Sync + 'static + Any,
{
    fn new(registry: &'a mut DiagramElementRegistry) -> Self {
        Self {
            registry,
            _ignore: Default::default(),
        }
    }

    /// If you opted out of any common operations in order to accommodate your
    /// response type, you can enable all common operations for your response
    /// type using this.
    pub fn with_common_request(&mut self) -> &mut Self
    where
        Request: DynType + DeserializeOwned + Serialize + Clone,
    {
        self.registry.register_message::<Request>();
        self
    }

    /// If you opted out of cloning, you can enable it specifically for the
    /// input message with this.
    pub fn with_clone_request(&mut self) -> &mut Self
    where
        Request: Clone,
    {
        self.registry
            .messages
            .register_fork_clone::<Request, Supported>();
        self
    }

    /// If you opted out of deserialization, you can enable it specifically for
    /// the input message with this.
    pub fn with_deserialize_request(&mut self) -> &mut Self
    where
        Request: DeserializeOwned + DynType,
    {
        self.registry
            .messages
            .register_deserialize::<Request, Supported>();
        self
    }

    /// If you opted out of any common operations in order to accommodate your
    /// request type, you can enable all common operations for your response
    /// type using this.
    pub fn with_common_response(&mut self) -> &mut Self
    where
        Response: DynType + DeserializeOwned + Serialize + Clone,
    {
        self.registry.register_message::<Response>();
        self
    }

    /// If you opted out of cloning, you can enable it specifically for the
    /// output message with this.
    pub fn with_clone_response(&mut self) -> &mut Self
    where
        Response: Clone,
    {
        self.registry
            .messages
            .register_fork_clone::<Response, Supported>();
        self
    }

    /// If you opted out of serialization, you can enable it specifically for
    /// the output message with this.
    pub fn with_serialize_response(&mut self) -> &mut Self
    where
        Response: Serialize + DynType,
    {
        self.registry
            .messages
            .register_serialize::<Response, Supported>();
        self
    }

    /// Mark the node as having a unzippable response. This is required in order for the node
    /// to be able to be connected to a "Unzip" operation.
    pub fn with_unzip(&mut self) -> &mut Self
    where
        Supported<(Response, Supported, Supported)>: PerformUnzip,
    {
        MessageRegistrationBuilder::new(&mut self.registry.messages).with_unzip();
        self
    }

    /// Mark the node as having an unzippable response whose elements are not serializable.
    pub fn with_unzip_unserializable(&mut self) -> &mut Self
    where
        Supported<(Response, NotSupported, NotSupported)>: PerformUnzip,
    {
        MessageRegistrationBuilder::new(&mut self.registry.messages).with_unzip_minimal();
        self
    }

    /// Mark the node as having a [`Result<_, _>`] response. This is required in order for the node
    /// to be able to be connected to a "Fork Result" operation.
    pub fn with_fork_result(&mut self) -> &mut Self
    where
        Supported<(Response, Supported, Supported)>: RegisterForkResult,
    {
        MessageRegistrationBuilder::new(&mut self.registry.messages).with_fork_result();
        self
    }

    /// Same as `Self::with_fork_result` but it will not register serialization
    /// or cloning for the [`Ok`] or [`Err`] variants of the message.
    pub fn with_fork_result_minimal(&mut self) -> &mut Self
    where
        Supported<(Response, NotSupported, NotSupported)>: RegisterForkResult,
    {
        MessageRegistrationBuilder::new(&mut self.registry.messages).with_fork_result_minimal();
        self
    }

    /// Mark the node as having a splittable response. This is required in order
    /// for the node to be able to be connected to a "Split" operation.
    pub fn with_split(&mut self) -> &mut Self
    where
        Supported<(Response, Supported, Supported)>: RegisterSplit,
    {
        MessageRegistrationBuilder::new(&mut self.registry.messages).with_split();
        self
    }

    /// Mark the node as having a splittable response but the items from the split
    /// are unserializable.
    pub fn with_split_unserializable(&mut self) -> &mut Self
    where
        Supported<(Response, NotSupported, NotSupported)>: RegisterSplit,
    {
        MessageRegistrationBuilder::new(&mut self.registry.messages).with_split_minimal();
        self
    }

    /// Mark the node as having a joinable request.
    pub fn with_join(&mut self) -> &mut Self
    where
        Request: Joined,
    {
        self.registry.messages.register_join::<Request>();
        self
    }

    /// Mark the node as having a buffer access request.
    pub fn with_buffer_access(&mut self) -> &mut Self
    where
        Request: BufferAccessRequest,
    {
        self.registry.messages.register_buffer_access::<Request>();
        self
    }

    /// Mark the node as having a listen request.
    pub fn with_listen(&mut self) -> &mut Self
    where
        Request: Accessor,
    {
        self.registry.messages.register_listen::<Request>();
        self
    }

    pub fn with_request_to_string(&mut self) -> &mut Self
    where
        Request: ToString,
    {
        self.registry.messages.register_to_string::<Request>();
        self
    }

    pub fn with_response_to_string(&mut self) -> &mut Self
    where
        Response: ToString,
    {
        self.registry.messages.register_to_string::<Response>();
        self
    }
}

pub trait IntoNodeRegistration {
    fn into_node_registration(
        self,
        id: BuilderId,
        name: String,
        schema_generator: &mut SchemaGenerator,
    ) -> NodeRegistration;
}

type CreateSectionFn = dyn FnMut(&mut Builder, serde_json::Value) -> Box<dyn Section> + Send;

#[derive(Serialize, JsonSchema)]
pub struct SectionRegistration {
    pub(super) name: BuilderId,
    pub(super) metadata: SectionMetadata,
    pub(super) config_schema: Schema,

    #[serde(skip)]
    create_section_impl: RefCell<Box<CreateSectionFn>>,
}

impl SectionRegistration {
    pub(super) fn create_section(
        &self,
        builder: &mut Builder,
        config: serde_json::Value,
    ) -> Result<Box<dyn Section>, DiagramErrorCode> {
        let mut create_section_impl = self.create_section_impl.borrow_mut();
        let section = create_section_impl(builder, config);
        Ok(section)
    }
}

pub trait IntoSectionRegistration<SectionT, Config>
where
    SectionT: Section,
{
    fn into_section_registration(
        self,
        name: BuilderId,
        schema_generator: &mut SchemaGenerator,
    ) -> SectionRegistration;
}

impl<F, SectionT, Config> IntoSectionRegistration<SectionT, Config> for F
where
    F: FnMut(&mut Builder, Config) -> SectionT + Send + 'static,
    SectionT: Section + SectionMetadataProvider + 'static,
    Config: DeserializeOwned + JsonSchema,
{
    fn into_section_registration(
        mut self,
        name: BuilderId,
        schema_generator: &mut SchemaGenerator,
    ) -> SectionRegistration {
        SectionRegistration {
            name,
            metadata: SectionT::metadata().clone(),
            config_schema: schema_generator.subschema_for::<()>(),
            create_section_impl: RefCell::new(Box::new(move |builder, config| {
                let section = self(builder, serde_json::from_value::<Config>(config).unwrap());
                Box::new(section)
            })),
        }
    }
}

#[derive(Serialize, JsonSchema)]
pub struct DiagramElementRegistry {
    pub(super) nodes: HashMap<BuilderId, NodeRegistration>,
    pub(super) sections: HashMap<BuilderId, SectionRegistration>,

    #[serde(flatten)]
    pub(super) messages: MessageRegistry,
}

pub(super) struct MessageOperation {
    pub(super) deserialize_impl: Option<DeserializeFn>,
    pub(super) serialize_impl: Option<SerializeFn>,
    pub(super) fork_clone_impl: Option<ForkCloneFn>,
    pub(super) unzip_impl: Option<Box<dyn PerformUnzip + Send>>,
    pub(super) fork_result_impl: Option<ForkResultFn>,
    pub(super) split_impl: Option<SplitFn>,
    pub(super) join_impl: Option<JoinFn>,
    pub(super) buffer_access_impl: Option<BufferAccessFn>,
    pub(super) listen_impl: Option<ListenFn>,
    pub(super) to_string_impl: Option<ToStringFn>,
    pub(super) create_buffer_impl: CreateBufferFn,
    pub(super) create_trigger_impl: CreateTriggerFn,
    build_scope: BuildScope,
}

impl MessageOperation {
    fn new<T>() -> Self
    where
        T: Send + Sync + 'static + Any,
    {
        Self {
            deserialize_impl: None,
            serialize_impl: None,
            fork_clone_impl: None,
            unzip_impl: None,
            fork_result_impl: None,
            split_impl: None,
            join_impl: None,
            buffer_access_impl: None,
            listen_impl: None,
            to_string_impl: None,
            create_buffer_impl: |settings, builder| {
                builder.create_buffer::<T>(settings).as_any_buffer()
            },
            create_trigger_impl: |builder| builder.create_map_block(|_: T| ()).into(),
            build_scope: BuildScope::new::<T>(),
        }
    }
}

/// Represents an empty js object.
///
/// ```json
/// { "type": "object" }
/// ```
struct JsEmptyObject;

impl Serialize for JsEmptyObject {
    fn serialize<S>(&self, serializer: S) -> Result<S::Ok, S::Error>
    where
        S: serde::Serializer,
    {
        serializer.serialize_map(Some(0))?.end()
    }
}

impl<'de> Deserialize<'de> for JsEmptyObject {
    fn deserialize<D>(deserializer: D) -> Result<Self, D::Error>
    where
        D: serde::Deserializer<'de>,
    {
        deserializer.deserialize_map(serde::de::IgnoredAny)?;
        Ok(JsEmptyObject {})
    }
}

impl JsonSchema for JsEmptyObject {
    fn schema_name() -> Cow<'static, str> {
        "object".into()
    }

    fn json_schema(_generator: &mut SchemaGenerator) -> Schema {
        json_schema!({ "type": "object" })
    }

    fn inline_schema() -> bool {
        true
    }
}

impl Serialize for MessageOperation {
    fn serialize<S>(&self, serializer: S) -> Result<S::Ok, S::Error>
    where
        S: serde::Serializer,
    {
        let mut s = serializer.serialize_map(None)?;
        let empty_object = JsEmptyObject {};
        if self.deserialize_impl.is_some() {
            s.serialize_entry("deserialize", &empty_object)?;
        }
        if self.serialize_impl.is_some() {
            s.serialize_entry("serialize", &empty_object)?;
        }
        if self.fork_clone_impl.is_some() {
            s.serialize_entry("fork_clone", &empty_object)?;
        }
        if let Some(unzip_impl) = &self.unzip_impl {
            s.serialize_entry("unzip", &json!({"output_types": unzip_impl.output_types()}))?;
        }
        if self.fork_result_impl.is_some() {
            s.serialize_entry("fork_result", &empty_object)?;
        }
        if self.split_impl.is_some() {
            s.serialize_entry("split", &empty_object)?;
        }
        if self.join_impl.is_some() {
            s.serialize_entry("join", &empty_object)?;
        }
        s.end()
    }
}

#[derive(JsonSchema)]
#[allow(unused)] // only used to generate schema
struct MessageOperationSchema {
    deserialize: Option<JsEmptyObject>,
    serialize: Option<JsEmptyObject>,
    fork_clone: Option<JsEmptyObject>,
    unzip: Option<Vec<TypeInfo>>,
    fork_result: Option<JsEmptyObject>,
    split: Option<JsEmptyObject>,
    join: Option<JsEmptyObject>,
}

impl JsonSchema for MessageOperation {
    fn schema_name() -> Cow<'static, str> {
        "MessageOperation".into()
    }

    fn json_schema(generator: &mut SchemaGenerator) -> Schema {
        <MessageOperationSchema as JsonSchema>::json_schema(generator)
    }
}

#[derive(Serialize, JsonSchema)]
pub struct MessageRegistration {
    pub(super) type_name: &'static str,
    pub(super) schema: Option<Schema>,
    pub(super) operations: MessageOperation,
}

impl MessageRegistration {
    pub(super) fn new<T>() -> Self
    where
        T: Send + Sync + 'static + Any,
    {
        Self {
            type_name: type_name::<T>(),
            schema: None,
            operations: MessageOperation::new::<T>(),
        }
    }
}

#[derive(Serialize, JsonSchema)]
pub struct MessageRegistry {
    #[serde(serialize_with = "MessageRegistry::serialize_messages")]
    pub messages: HashMap<TypeInfo, MessageRegistration>,

    #[serde(rename = "schemas", with = "MessageRegistrySerializeSchemas")]
    pub schema_generator: SchemaGenerator,
}

impl MessageRegistry {
    fn new() -> Self {
        let mut settings = SchemaSettings::default();
        settings.definitions_path = "#/schemas/".into();

        Self {
            schema_generator: SchemaGenerator::new(settings),
            messages: HashMap::from([(
                TypeInfo::of::<serde_json::Value>(),
                MessageRegistration::new::<serde_json::Value>(),
            )]),
        }
    }

    fn get<T>(&self) -> Option<&MessageRegistration>
    where
        T: Any,
    {
        self.messages.get(&TypeInfo::of::<T>())
    }

    pub fn deserialize(
        &self,
        target_type: &TypeInfo,
        builder: &mut Builder,
    ) -> Result<DynForkResult, DiagramErrorCode> {
        self.try_deserialize(target_type, builder)?
            .ok_or_else(|| DiagramErrorCode::NotDeserializable(*target_type))
    }

    pub fn try_deserialize(
        &self,
        target_type: &TypeInfo,
        builder: &mut Builder,
    ) -> Result<Option<DynForkResult>, DiagramErrorCode> {
        self.messages
            .get(target_type)
            .and_then(|reg| reg.operations.deserialize_impl.as_ref())
            .map(|deserialize| deserialize(builder))
            .transpose()
    }

    /// Register a deserialize function if not already registered, returns true if the new
    /// function is registered.
    pub(super) fn register_deserialize<T, Deserializer>(&mut self)
    where
        T: Send + Sync + 'static + Any,
        Deserializer: DeserializeMessage<T>,
    {
        Deserializer::register_deserialize(&mut self.messages, &mut self.schema_generator);
    }

    pub fn serialize(
        &self,
        incoming_type: &TypeInfo,
        builder: &mut Builder,
    ) -> Result<DynForkResult, DiagramErrorCode> {
        self.try_serialize(incoming_type, builder)?
            .ok_or_else(|| DiagramErrorCode::NotSerializable(*incoming_type))
    }

    pub fn try_serialize(
        &self,
        incoming_type: &TypeInfo,
        builder: &mut Builder,
    ) -> Result<Option<DynForkResult>, DiagramErrorCode> {
        self.messages
            .get(incoming_type)
            .and_then(|reg| reg.operations.serialize_impl.as_ref())
            .map(|serialize| serialize(builder))
            .transpose()
    }

    pub fn try_to_string(
        &self,
        incoming_type: &TypeInfo,
        builder: &mut Builder,
    ) -> Result<Option<DynNode>, DiagramErrorCode> {
        let ops = &self
            .messages
            .get(incoming_type)
            .ok_or_else(|| DiagramErrorCode::UnregisteredType(*incoming_type))?
            .operations;

        Ok(ops.to_string_impl.map(|f| f(builder)))
    }

    /// Register a serialize function if not already registered, returns true if the new
    /// function is registered.
    pub(super) fn register_serialize<T, Serializer>(&mut self)
    where
        T: Send + Sync + 'static + Any,
        Serializer: SerializeMessage<T>,
    {
        Serializer::register_serialize(&mut self.messages, &mut self.schema_generator)
    }

    pub fn fork_clone(
        &self,
        message_info: &TypeInfo,
        builder: &mut Builder,
    ) -> Result<DynForkClone, DiagramErrorCode> {
        self.messages
            .get(message_info)
            .and_then(|reg| reg.operations.fork_clone_impl.as_ref())
            .ok_or(DiagramErrorCode::NotCloneable(*message_info))
            .and_then(|f| f(builder))
    }

    /// Register a fork_clone function if not already registered, returns true if the new
    /// function is registered.
    pub(super) fn register_fork_clone<T, F>(&mut self) -> bool
    where
        T: Send + Sync + 'static + Any,
        F: PerformForkClone<T>,
    {
        let ops = &mut self
            .messages
            .entry(TypeInfo::of::<T>())
            .or_insert(MessageRegistration::new::<T>())
            .operations;
        if !F::CLONEABLE || ops.fork_clone_impl.is_some() {
            return false;
        }

        ops.fork_clone_impl = Some(|builder| F::perform_fork_clone(builder));

        true
    }

    pub fn unzip<'a>(
        &'a self,
        message_info: &TypeInfo,
    ) -> Result<&'a dyn PerformUnzip, DiagramErrorCode> {
        self.messages
            .get(message_info)
            .and_then(|reg| reg.operations.unzip_impl.as_ref())
            .map(|unzip| -> &'a (dyn PerformUnzip) { unzip.as_ref() })
            .ok_or(DiagramErrorCode::NotUnzippable(*message_info))
    }

    /// Register a unzip function if not already registered, returns true if the new
    /// function is registered.
    pub(super) fn register_unzip<T, Serializer, Cloneable>(&mut self) -> bool
    where
        T: Send + Sync + 'static + Any,
        Serializer: 'static,
        Cloneable: 'static,
        Supported<(T, Serializer, Cloneable)>: PerformUnzip,
    {
        let unzip_impl = Supported::<(T, Serializer, Cloneable)>::new();
        unzip_impl.on_register(self);

        let ops = &mut self
            .messages
            .entry(TypeInfo::of::<T>())
            .or_insert(MessageRegistration::new::<T>())
            .operations;
        if ops.unzip_impl.is_some() {
            return false;
        }
        ops.unzip_impl = Some(Box::new(unzip_impl));

        true
    }

    pub fn fork_result(
        &self,
        message_info: &TypeInfo,
        builder: &mut Builder,
    ) -> Result<DynForkResult, DiagramErrorCode> {
        self.messages
            .get(message_info)
            .and_then(|reg| reg.operations.fork_result_impl.as_ref())
            .ok_or(DiagramErrorCode::CannotForkResult(*message_info))
            .and_then(|f| f(builder))
    }

    /// Register a fork_result function if not already registered, returns true if the new
    /// function is registered.
    pub(super) fn register_fork_result<R>(&mut self) -> bool
    where
        R: RegisterForkResult,
    {
        R::on_register(self)
    }

    pub fn split(
        &self,
        message_info: &TypeInfo,
        split_op: &SplitSchema,
        builder: &mut Builder,
    ) -> Result<DynSplit, DiagramErrorCode> {
        self.messages
            .get(message_info)
            .and_then(|reg| reg.operations.split_impl.as_ref())
            .ok_or(DiagramErrorCode::NotSplittable(*message_info))
            .and_then(|f| f(split_op, builder))
    }

    /// Register a split function if not already registered.
    pub(super) fn register_split<T, S, C>(&mut self)
    where
        T: Send + Sync + 'static + Any,
        Supported<(T, S, C)>: RegisterSplit,
    {
        Supported::<(T, S, C)>::on_register(self);
    }

    pub fn create_buffer(
        &self,
        message_info: &TypeInfo,
        settings: BufferSettings,
        builder: &mut Builder,
    ) -> Result<AnyBuffer, DiagramErrorCode> {
        let f = self
            .messages
            .get(message_info)
            .ok_or_else(|| DiagramErrorCode::UnregisteredType(*message_info))?
            .operations
            .create_buffer_impl;

        Ok(f(settings, builder))
    }

    pub(crate) fn set_scope_request(
        &self,
        message_info: &TypeInfo,
        incremental: &mut IncrementalScopeBuilder,
        commands: &mut Commands,
    ) -> Result<IncrementalScopeRequest, DiagramErrorCode> {
        let f = self
            .messages
            .get(message_info)
            .ok_or_else(|| DiagramErrorCode::UnregisteredType(*message_info))?
            .operations
            .build_scope
            .set_request;

        f(incremental, commands).map_err(Into::into)
    }

    pub(crate) fn set_scope_response(
        &self,
        message_info: &TypeInfo,
        incremental: &mut IncrementalScopeBuilder,
        commands: &mut Commands,
    ) -> Result<IncrementalScopeResponse, DiagramErrorCode> {
        let f = self
            .messages
            .get(message_info)
            .ok_or_else(|| DiagramErrorCode::UnregisteredType(*message_info))?
            .operations
            .build_scope
            .set_response;

        f(incremental, commands).map_err(Into::into)
    }

    pub(crate) fn spawn_basic_scope_stream(
        &self,
        message_info: &TypeInfo,
        in_scope: Entity,
        out_scope: Entity,
        commands: &mut Commands,
    ) -> Result<(DynInputSlot, DynOutput), DiagramErrorCode> {
        let f = self
            .messages
            .get(message_info)
            .ok_or_else(|| DiagramErrorCode::UnregisteredType(*message_info))?
            .operations
            .build_scope
            .spawn_basic_scope_stream;

        Ok(f(in_scope, out_scope, commands))
    }

    pub fn trigger(
        &self,
        message_info: &TypeInfo,
        builder: &mut Builder,
    ) -> Result<DynNode, DiagramErrorCode> {
        self.messages
            .get(message_info)
            .map(|reg| (reg.operations.create_trigger_impl)(builder))
            .ok_or_else(|| DiagramErrorCode::UnregisteredType(*message_info))
    }

    pub fn join(
        &self,
        joinable: &TypeInfo,
        buffers: &BufferMap,
        builder: &mut Builder,
    ) -> Result<DynOutput, DiagramErrorCode> {
        self.messages
            .get(joinable)
            .and_then(|reg| reg.operations.join_impl.as_ref())
            .ok_or_else(|| DiagramErrorCode::NotJoinable(*joinable))
            .and_then(|f| f(buffers, builder))
    }

    /// Register a join function if not already registered, returns true if the new
    /// function is registered.
    pub(super) fn register_join<T>(&mut self) -> bool
    where
        T: Send + Sync + 'static + Any + Joined,
    {
        let ops = &mut self
            .messages
            .entry(TypeInfo::of::<T>())
            .or_insert(MessageRegistration::new::<T>())
            .operations;
        if ops.join_impl.is_some() {
            return false;
        }

        ops.join_impl =
            Some(|buffers, builder| Ok(builder.try_join::<T>(buffers)?.output().into()));

        true
    }

    pub fn with_buffer_access(
        &self,
        target_type: &TypeInfo,
        buffers: &BufferMap,
        builder: &mut Builder,
    ) -> Result<DynNode, DiagramErrorCode> {
        self.messages
            .get(target_type)
            .and_then(|reg| reg.operations.buffer_access_impl.as_ref())
            .ok_or(DiagramErrorCode::CannotBufferAccess)
            .and_then(|f| f(buffers, builder))
    }

    pub(super) fn register_buffer_access<T>(&mut self) -> bool
    where
        T: Send + Sync + 'static + BufferAccessRequest,
    {
        let ops = &mut self
            .messages
            .entry(TypeInfo::of::<T>())
            .or_insert(MessageRegistration::new::<T>())
            .operations;
        if ops.buffer_access_impl.is_some() {
            return false;
        }

        ops.buffer_access_impl = Some(|buffers, builder| {
            let buffer_access =
                builder.try_create_buffer_access::<T::Message, T::BufferKeys>(buffers)?;
            Ok(buffer_access.into())
        });

        true
    }

    pub fn listen(
        &self,
        target_type: &TypeInfo,
        buffers: &BufferMap,
        builder: &mut Builder,
    ) -> Result<DynOutput, DiagramErrorCode> {
        self.messages
            .get(target_type)
            .and_then(|reg| reg.operations.listen_impl.as_ref())
            .ok_or_else(|| DiagramErrorCode::CannotListen(*target_type))
            .and_then(|f| f(buffers, builder))
    }

    pub(super) fn register_listen<T>(&mut self) -> bool
    where
        T: Send + Sync + 'static + Any + Accessor,
    {
        let ops = &mut self
            .messages
            .entry(TypeInfo::of::<T>())
            .or_insert(MessageRegistration::new::<T>())
            .operations;
        if ops.listen_impl.is_some() {
            return false;
        }

        ops.listen_impl =
            Some(|buffers, builder| Ok(builder.try_listen::<T>(buffers)?.output().into()));

        true
    }

    pub(super) fn register_to_string<T>(&mut self)
    where
        T: 'static + Send + Sync + ToString,
    {
        let ops = &mut self
            .messages
            .entry(TypeInfo::of::<T>())
            .or_insert(MessageRegistration::new::<T>())
            .operations;

        ops.to_string_impl =
            Some(|builder| builder.create_map_block(|msg: T| msg.to_string()).into());
    }

    fn serialize_messages<S>(
        v: &HashMap<TypeInfo, MessageRegistration>,
        serializer: S,
    ) -> Result<S::Ok, S::Error>
    where
        S: serde::Serializer,
    {
        let mut s = serializer.serialize_map(Some(v.len()))?;
        for (type_id, reg) in v {
            // hide builtin registrations
            if type_id == &TypeInfo::of::<serde_json::Value>() {
                continue;
            }

            // should we use short name? It makes the serialized json more readable at the cost
            // of greatly increased chance of key conflicts.
            // let short_name = {
            //     if let Some(start) = reg.type_name.rfind(":") {
            //         &reg.type_name[start + 1..]
            //     } else {
            //         reg.type_name
            //     }
            // };
            s.serialize_entry(reg.type_name, reg)?;
        }
        s.end()
    }
}

#[derive(JsonSchema)]
#[schemars(rename = "MessageRegistry", inline)]
struct MessageRegistrySerializeSchemas {
    #[allow(unused)] // This is only used to generate schema
    #[schemars(flatten)]
    schemas: serde_json::Map<String, serde_json::Value>,
}

impl MessageRegistrySerializeSchemas {
    fn serialize<S>(v: &SchemaGenerator, serializer: S) -> Result<S::Ok, S::Error>
    where
        S: serde::Serializer,
    {
        v.definitions().serialize(serializer)
    }
}

impl Default for DiagramElementRegistry {
    fn default() -> Self {
        // Ensure buffer downcasting is automatically registered for all basic
        // serializable types.
        JsonBuffer::register_for::<()>();

        let mut registry = DiagramElementRegistry {
            nodes: Default::default(),
            sections: Default::default(),
            messages: MessageRegistry::new(),
        };

        registry.register_builtin_messages();
        registry
    }
}

impl DiagramElementRegistry {
    pub fn new() -> Self {
        Self::default()
    }

    /// Create a new registry that does not automatically register any of the
    /// builtin types. Only advanced users who know what they are doing should
    /// use this.
    pub fn blank() -> Self {
        JsonBuffer::register_for::<()>();
        DiagramElementRegistry {
            nodes: Default::default(),
            sections: Default::default(),
            messages: MessageRegistry::new(),
        }
    }

    /// Register a node builder with all the common operations (deserialize the
    /// request, serialize the response, and clone the response) enabled.
    ///
    /// You will receive a [`NodeRegistrationBuilder`] which you can then use to
    /// enable more operations around your node, such as fork result, split,
    /// or unzip. The data types of your node need to be suitable for those
    /// operations or else the compiler will not allow you to enable them.
    ///
    /// ```
    /// use bevy_impulse::{NodeBuilderOptions, DiagramElementRegistry};
    ///
    /// let mut registry = DiagramElementRegistry::new();
    /// registry.register_node_builder(
    ///     NodeBuilderOptions::new("echo".to_string()),
    ///     |builder, _config: ()| builder.create_map_block(|msg: String| msg)
    /// );
    /// ```
    ///
    /// # Arguments
    ///
    /// * `id` - Id of the builder, this must be unique.
    /// * `name` - Friendly name for the builder, this is only used for display purposes.
    /// * `f` - The node builder to register.
    pub fn register_node_builder<Config, Request, Response, Streams: StreamPack>(
        &mut self,
        options: NodeBuilderOptions,
        builder: impl FnMut(&mut Builder, Config) -> Node<Request, Response, Streams> + Send + 'static,
    ) -> NodeRegistrationBuilder<Request, Response, Streams>
    where
        Config: JsonSchema + DeserializeOwned,
        Request: Send + Sync + 'static + DynType + Serialize + DeserializeOwned + Clone,
        Response: Send + Sync + 'static + DynType + Serialize + DeserializeOwned + Clone,
    {
        self.opt_out().register_node_builder(options, builder)
    }

    /// Register a single message for general use between nodes. This will
    /// include all common operations for the message (deserialize, serialize,
    /// and clone).
    ///
    /// You will receive a [`MessageRegistrationBuilder`] which you can then use
    /// to enable more operations for the message, such as forking, splitting,
    /// unzipping, and joining. The message type needs to be suitable for each
    /// operation that you register for it or else the compiler will not allow
    /// you to enable them.
    ///
    /// Use [`Self::opt_out`] to opt out of specified common operations before
    /// beginning to register the message. This allows you to register message
    /// types that do not support one or more of the common operations.
    pub fn register_message<Message>(&mut self) -> MessageRegistrationBuilder<Message>
    where
        Message: Send + Sync + 'static + DynType + DeserializeOwned + Serialize + Clone,
    {
        self.opt_out().register_message()
    }

    /// Register a section builder with the specified common operations.
    ///
    /// # Arguments
    ///
    /// * `id` - Id of the builder, this must be unique.
    /// * `name` - Friendly name for the builder, this is only used for display purposes.
    /// * `f` - The section builder to register.
    pub fn register_section_builder<SectionBuilder, SectionT, Config>(
        &mut self,
        options: SectionBuilderOptions,
        section_builder: SectionBuilder,
    ) where
        SectionBuilder: IntoSectionRegistration<SectionT, Config>,
        SectionT: Section,
    {
        let reg = section_builder.into_section_registration(
            options.name.unwrap_or_else(|| options.id.clone()),
            &mut self.messages.schema_generator,
        );
        self.sections.insert(options.id, reg);
        SectionT::on_register(self);
    }

    /// In some cases the common operations of deserialization, serialization,
    /// and cloning cannot be performed for the input or output message of a node.
    /// When that happens you can still register your node builder by calling
    /// this function and explicitly disabling the common operations that your
    /// node cannot support.
    ///
    /// In order for a message type to support all the common operations, it
    /// must implement [`schemars::JsonSchema`], [`serde::de::DeserializeOwned`],
    /// [`serde::Serialize`], and [`Clone`].
    ///
    /// ```
    /// use schemars::JsonSchema;
    /// use serde::{Deserialize, Serialize};
    ///
    /// #[derive(JsonSchema, Serialize, Deserialize, Clone)]
    /// struct MyCommonMessage {}
    /// ```
    ///
    /// If your node has an input or output message that is missing one of these
    /// traits, you can still register it by opting out of the relevant common
    /// operation(s):
    ///
    /// ```
    /// use bevy_impulse::{NodeBuilderOptions, DiagramElementRegistry};
    ///
    /// struct NonSerializable {
    ///     data: String
    /// }
    ///
    /// let mut registry = DiagramElementRegistry::new();
    /// registry
    ///     .opt_out()
    ///     .no_deserializing()
    ///     .no_serializing()
    ///     .no_cloning()
    ///     .register_node_builder(
    ///         NodeBuilderOptions::new("echo"),
    ///         |builder, _config: ()| {
    ///             builder.create_map_block(|msg: NonSerializable| msg)
    ///         }
    ///     );
    /// ```
    ///
    /// Note that nodes registered without deserialization cannot be connected
    /// to the workflow start, and nodes registered without serialization cannot
    /// be connected to the workflow termination.
    pub fn opt_out(&mut self) -> CommonOperations<Supported, Supported, Supported> {
        CommonOperations {
            registry: self,
            _ignore: Default::default(),
        }
    }

    pub fn get_node_registration<Q>(&self, id: &Q) -> Result<&NodeRegistration, DiagramErrorCode>
    where
        Q: Borrow<str> + ?Sized,
    {
        let k = id.borrow();
        self.nodes
            .get(k)
            .ok_or(DiagramErrorCode::BuilderNotFound(k.to_string().into()))
    }

    pub fn get_section_registration<Q>(
        &self,
        id: &Q,
    ) -> Result<&SectionRegistration, DiagramErrorCode>
    where
        Q: Borrow<str> + ?Sized,
    {
        self.sections
            .get(id.borrow())
            .ok_or_else(|| DiagramErrorCode::BuilderNotFound(id.borrow().to_string().into()))
    }

    pub fn get_message_registration<T>(&self) -> Option<&MessageRegistration>
    where
        T: Any,
    {
        self.messages.get::<T>()
    }

    /// Register useful messages that are known to the bevy impulse library.
    /// This will be run automatically when you create using [`Self::default()`]
    /// or [`Self::new()`].
    pub fn register_builtin_messages(&mut self) {
        self.register_message::<JsonMessage>()
            .with_join()
            .with_split();

        self.opt_out()
            .no_serializing()
            .no_deserializing()
            .no_cloning()
            .register_message::<TransformError>()
            .with_to_string();

        self.register_message::<String>();
        self.register_message::<u8>();
        self.register_message::<u16>();
        self.register_message::<u32>();
        self.register_message::<u64>();
        self.register_message::<usize>();
        self.register_message::<i8>();
        self.register_message::<i16>();
        self.register_message::<i32>();
        self.register_message::<i64>();
        self.register_message::<isize>();
        self.register_message::<f32>();
        self.register_message::<f64>();
        self.register_message::<bool>();
        self.register_message::<char>();
        self.register_message::<()>();
    }
}

#[non_exhaustive]
pub struct NodeBuilderOptions {
    pub id: BuilderId,
    pub name: Option<BuilderId>,
}

impl NodeBuilderOptions {
    pub fn new(id: impl ToString) -> Self {
        Self {
            id: id.to_string().into(),
            name: None,
        }
    }

    pub fn with_name(mut self, name: impl ToString) -> Self {
        self.name = Some(name.to_string().into());
        self
    }
}

#[non_exhaustive]
pub struct SectionBuilderOptions {
    pub id: BuilderId,
    pub name: Option<BuilderId>,
}

impl SectionBuilderOptions {
    pub fn new(id: impl ToString) -> Self {
        Self {
            id: id.to_string().into(),
            name: None,
        }
    }

    pub fn with_name(mut self, name: impl ToString) -> Self {
        self.name = Some(name.to_string().into());
        self
    }
}

#[cfg(test)]
mod tests {
    use schemars::JsonSchema;
    use serde::Deserialize;

    use super::*;

    fn multiply3(i: i64) -> i64 {
        i * 3
    }

    /// Some extra impl only used in tests (for now).
    /// If these impls are needed outside tests, then move them to the main impl.
    impl MessageOperation {
        fn deserializable(&self) -> bool {
            self.deserialize_impl.is_some()
        }

        fn serializable(&self) -> bool {
            self.serialize_impl.is_some()
        }

        fn cloneable(&self) -> bool {
            self.fork_clone_impl.is_some()
        }

        fn unzippable(&self) -> bool {
            self.unzip_impl.is_some()
        }

        fn can_fork_result(&self) -> bool {
            self.fork_result_impl.is_some()
        }

        fn splittable(&self) -> bool {
            self.split_impl.is_some()
        }

        fn joinable(&self) -> bool {
            self.join_impl.is_some()
        }
    }

    #[test]
    fn test_register_node_builder() {
        let mut registry = DiagramElementRegistry::new();
        registry.opt_out().register_node_builder(
            NodeBuilderOptions::new("multiply3").with_name("Test Name"),
            |builder, _config: ()| builder.create_map_block(multiply3),
        );
        let req_ops = &registry.messages.get::<i64>().unwrap().operations;
        let resp_ops = &registry.messages.get::<i64>().unwrap().operations;
        assert!(req_ops.deserializable());
        assert!(resp_ops.serializable());
        assert!(resp_ops.cloneable());
        assert!(!resp_ops.unzippable());
        assert!(!resp_ops.can_fork_result());
        assert!(!resp_ops.splittable());
        assert!(!resp_ops.joinable());
    }

    #[test]
    fn test_register_cloneable_node() {
        let mut registry = DiagramElementRegistry::new();
        registry.register_node_builder(
            NodeBuilderOptions::new("multiply3").with_name("Test Name"),
            |builder, _config: ()| builder.create_map_block(multiply3),
        );
        let req_ops = &registry.messages.get::<i64>().unwrap().operations;
        let resp_ops = &registry.messages.get::<i64>().unwrap().operations;
        assert!(req_ops.deserializable());
        assert!(resp_ops.serializable());
        assert!(resp_ops.cloneable());
    }

    #[test]
    fn test_register_unzippable_node() {
        let mut registry = DiagramElementRegistry::new();
        let tuple_resp = |_: ()| -> (i64,) { (1,) };
        registry
            .opt_out()
            .no_cloning()
            .register_node_builder(
                NodeBuilderOptions::new("multiply3_uncloneable").with_name("Test Name"),
                move |builder: &mut Builder, _config: ()| builder.create_map_block(tuple_resp),
            )
            .with_unzip();
        let req_ops = &registry.messages.get::<()>().unwrap().operations;
        let resp_ops = &registry.messages.get::<(i64,)>().unwrap().operations;
        assert!(req_ops.deserializable());
        assert!(resp_ops.serializable());
        assert!(resp_ops.unzippable());
    }

    #[test]
    fn test_register_splittable_node() {
        let mut registry = DiagramElementRegistry::new();
        let vec_resp = |_: ()| -> Vec<i64> { vec![1, 2] };

        registry
            .register_node_builder(
                NodeBuilderOptions::new("vec_resp").with_name("Test Name"),
                move |builder: &mut Builder, _config: ()| builder.create_map_block(vec_resp),
            )
            .with_split();
        assert!(registry
            .messages
            .get::<Vec<i64>>()
            .unwrap()
            .operations
            .splittable());

        let map_resp = |_: ()| -> HashMap<String, i64> { HashMap::new() };
        registry
            .register_node_builder(
                NodeBuilderOptions::new("map_resp").with_name("Test Name"),
                move |builder: &mut Builder, _config: ()| builder.create_map_block(map_resp),
            )
            .with_split();
        assert!(registry
            .messages
            .get::<HashMap<String, i64>>()
            .unwrap()
            .operations
            .splittable());

        registry.register_node_builder(
            NodeBuilderOptions::new("not_splittable").with_name("Test Name"),
            move |builder: &mut Builder, _config: ()| builder.create_map_block(map_resp),
        );
        // even though we didn't register with `with_split`, it is still splittable because we
        // previously registered another splittable node with the same response type.
        assert!(registry
            .messages
            .get::<HashMap<String, i64>>()
            .unwrap()
            .operations
            .splittable());
    }

    #[test]
    fn test_register_with_config() {
        let mut registry = DiagramElementRegistry::new();

        #[derive(Deserialize, JsonSchema)]
        struct TestConfig {
            by: i64,
        }

        registry.register_node_builder(
            NodeBuilderOptions::new("multiply").with_name("Test Name"),
            move |builder: &mut Builder, config: TestConfig| {
                builder.create_map_block(move |operand: i64| operand * config.by)
            },
        );
        assert!(registry.get_node_registration("multiply").is_ok());
    }

    struct NonSerializableRequest {}

    #[test]
    fn test_register_opaque_node() {
        let opaque_request_map = |_: NonSerializableRequest| {};

        let mut registry = DiagramElementRegistry::new();
        registry
            .opt_out()
            .no_serializing()
            .no_deserializing()
            .no_cloning()
            .register_node_builder(
                NodeBuilderOptions::new("opaque_request_map").with_name("Test Name"),
                move |builder, _config: ()| builder.create_map_block(opaque_request_map),
            )
            .with_serialize_response();
        assert!(registry.get_node_registration("opaque_request_map").is_ok());
        let req_ops = &registry
            .messages
            .get::<NonSerializableRequest>()
            .unwrap()
            .operations;
        let resp_ops = &registry.messages.get::<()>().unwrap().operations;
        assert!(!req_ops.deserializable());
        assert!(resp_ops.serializable());

        let opaque_response_map = |_: ()| NonSerializableRequest {};
        registry
            .opt_out()
            .no_serializing()
            .no_deserializing()
            .no_cloning()
            .register_node_builder(
                NodeBuilderOptions::new("opaque_response_map").with_name("Test Name"),
                move |builder: &mut Builder, _config: ()| {
                    builder.create_map_block(opaque_response_map)
                },
            )
            .with_deserialize_request();
        assert!(registry
            .get_node_registration("opaque_response_map")
            .is_ok());
        let req_ops = &registry.messages.get::<()>().unwrap().operations;
        let resp_ops = &registry
            .messages
            .get::<NonSerializableRequest>()
            .unwrap()
            .operations;
        assert!(req_ops.deserializable());
        assert!(!resp_ops.serializable());

        let opaque_req_resp_map = |_: NonSerializableRequest| NonSerializableRequest {};
        registry
            .opt_out()
            .no_deserializing()
            .no_serializing()
            .no_cloning()
            .register_node_builder(
                NodeBuilderOptions::new("opaque_req_resp_map").with_name("Test Name"),
                move |builder: &mut Builder, _config: ()| {
                    builder.create_map_block(opaque_req_resp_map)
                },
            );
        assert!(registry
            .get_node_registration("opaque_req_resp_map")
            .is_ok());
        let req_ops = &registry
            .messages
            .get::<NonSerializableRequest>()
            .unwrap()
            .operations;
        let resp_ops = &registry
            .messages
            .get::<NonSerializableRequest>()
            .unwrap()
            .operations;
        assert!(!req_ops.deserializable());
        assert!(!resp_ops.serializable());
    }

    #[test]
    fn test_register_message() {
        let mut registry = DiagramElementRegistry::new();

        #[derive(Deserialize, Serialize, JsonSchema, Clone)]
        struct TestMessage;

        registry.opt_out().register_message::<TestMessage>();

        let ops = &registry
            .get_message_registration::<TestMessage>()
            .unwrap()
            .operations;
        assert!(ops.deserializable());
        assert!(ops.serializable());
        assert!(ops.cloneable());
        assert!(!ops.unzippable());
        assert!(!ops.can_fork_result());
        assert!(!ops.splittable());
        assert!(!ops.joinable());
    }

    #[test]
    fn test_serialize_registry() {
        let mut reg = DiagramElementRegistry::new();

        #[derive(Deserialize, Serialize, JsonSchema, Clone)]
        struct Foo {
            hello: String,
        }

        #[derive(Deserialize, Serialize, JsonSchema, Clone)]
        struct Bar {
            foo: Foo,
        }

        struct Opaque;

        reg.opt_out()
            .no_serializing()
            .no_deserializing()
            .no_cloning()
            .register_node_builder(NodeBuilderOptions::new("test"), |builder, _config: ()| {
                builder.create_map_block(|_: Opaque| {
                    (
                        Foo {
                            hello: "hello".to_string(),
                        },
                        Bar {
                            foo: Foo {
                                hello: "world".to_string(),
                            },
                        },
                    )
                })
            })
            .with_unzip();

        // print out a pretty json for manual inspection
        println!("{}", serde_json::to_string_pretty(&reg).unwrap());

        // test that schema refs are pointing to the correct path
        let value = serde_json::to_value(&reg).unwrap();
        let messages = &value["messages"];
        let schemas = &value["schemas"];
        let bar_schema = &messages[type_name::<Bar>()]["schema"];
        assert_eq!(bar_schema["$ref"].as_str().unwrap(), "#/schemas/Bar");
        assert!(schemas.get("Bar").is_some());
        assert!(schemas.get("Foo").is_some());
    }

    #[test]
    fn test_serialize_js_empty_object() {
        let json = serde_json::to_string(&JsEmptyObject {}).unwrap();
        assert_eq!(json, "{}");
    }

    #[test]
    fn test_deserialize_js_empty_object() {
        serde_json::from_str::<JsEmptyObject>("{}").unwrap();
        serde_json::from_str::<JsEmptyObject>(r#"{ "extra": "fields" }"#).unwrap();
        assert!(serde_json::from_str::<JsEmptyObject>(r#""some string""#).is_err());
        assert!(serde_json::from_str::<JsEmptyObject>("123").is_err());
        assert!(serde_json::from_str::<JsEmptyObject>("true").is_err());
        assert!(serde_json::from_str::<JsEmptyObject>("null").is_err());
    }
}<|MERGE_RESOLUTION|>--- conflicted
+++ resolved
@@ -67,13 +67,6 @@
     ) -> Result<DynNode, DiagramErrorCode> {
         let mut create_node_impl = self.create_node_impl.borrow_mut();
         let n = create_node_impl(builder, config)?;
-<<<<<<< HEAD
-        debug!(
-            "created node of {}, output: {:?}, input: {:?}",
-            self.id, n.output, n.input
-        );
-=======
->>>>>>> 351a2c7b
         Ok(n)
     }
 }
