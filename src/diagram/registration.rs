--- conflicted
+++ resolved
@@ -25,13 +25,8 @@
 };
 
 use crate::{
-<<<<<<< HEAD
-    unknown_diagram_error, Accessor, AnyBuffer, AsAnyBuffer, BufferMap, BufferSettings, Builder,
-    InputSlot, Joined, Node, Output, StreamPack,
-=======
     Accessor, AnyBuffer, AsAnyBuffer, BufferMap, BufferSettings, Builder, Connect, InputSlot,
     Joined, JsonBuffer, JsonMessage, Node, Output, StreamPack,
->>>>>>> 7f3de4ff
 };
 use bevy_ecs::entity::Entity;
 use schemars::{
@@ -48,24 +43,12 @@
 use tracing::debug;
 
 use super::{
-<<<<<<< HEAD
-    buffer::BufferAccessRequest,
-    fork_clone::DynForkClone,
-    fork_result::DynForkResult,
-    impls::{DefaultImpl, DefaultImplMarker, NotSupported},
-    register_serialize,
-    type_info::TypeInfo,
-    unzip::DynUnzip,
-    BuilderId, DefaultDeserializer, DefaultSerializer, DeserializeMessage, DiagramErrorCode,
-    DynSplit, DynSplitOutputs, DynType, OpaqueMessageDeserializer, OpaqueMessageSerializer,
-    Section, SectionMetadata, SectionMetadataProvider, SplitOp,
-=======
     buffer_schema::BufferAccessRequest, fork_clone_schema::PerformForkClone,
     fork_result_schema::RegisterForkResult, register_json, supported::*, type_info::TypeInfo,
     unzip_schema::PerformUnzip, BuilderId, DeserializeMessage, DiagramErrorCode, DynForkClone,
     DynForkResult, DynSplit, DynType, JsonRegistration, RegisterJson, RegisterSplit,
-    SerializeMessage, SplitSchema, TransformError,
->>>>>>> 7f3de4ff
+    SerializeMessage, SplitSchema, TransformError, Section, SectionMetadata,
+    SectionMetadataProvider,
 };
 
 /// A type erased [`crate::InputSlot`]
@@ -73,11 +56,7 @@
 pub struct DynInputSlot {
     scope: Entity,
     source: Entity,
-<<<<<<< HEAD
-    pub(super) type_info: TypeInfo,
-=======
     type_info: TypeInfo,
->>>>>>> 7f3de4ff
 }
 
 impl DynInputSlot {
@@ -100,8 +79,6 @@
             scope: input.scope(),
             source: input.id(),
             type_info: TypeInfo::of::<T>(),
-<<<<<<< HEAD
-=======
         }
     }
 }
@@ -116,7 +93,6 @@
                 type_id: any_interface.message_type_id(),
                 type_name: any_interface.message_type_name(),
             },
->>>>>>> 7f3de4ff
         }
     }
 }
@@ -125,22 +101,6 @@
 pub struct DynOutput {
     scope: Entity,
     target: Entity,
-<<<<<<< HEAD
-    pub(super) type_info: TypeInfo,
-
-    into_any_buffer_impl:
-        fn(Self, &mut Builder, BufferSettings) -> Result<AnyBuffer, DiagramErrorCode>,
-}
-
-impl DynOutput {
-    pub(super) fn into_output<T>(self) -> Result<Output<T>, DiagramErrorCode>
-    where
-        T: Send + Sync + 'static + Any,
-    {
-        if self.type_info != TypeInfo::of::<T>() {
-            Err(DiagramErrorCode::TypeMismatch {
-                source_type: self.type_info,
-=======
     message_info: TypeInfo,
 }
 
@@ -164,7 +124,6 @@
         if self.message_info != TypeInfo::of::<T>() {
             Err(DiagramErrorCode::TypeMismatch {
                 source_type: self.message_info,
->>>>>>> 7f3de4ff
                 target_type: TypeInfo::of::<T>(),
             })
         } else {
@@ -172,19 +131,7 @@
         }
     }
 
-<<<<<<< HEAD
-    pub(super) fn into_any_buffer(
-        self,
-        builder: &mut Builder,
-        buffer_settings: BufferSettings,
-    ) -> Result<AnyBuffer, DiagramErrorCode> {
-        (self.into_any_buffer_impl)(self, builder, buffer_settings)
-    }
-
-    pub(super) fn scope(&self) -> Entity {
-=======
     pub fn scope(&self) -> Entity {
->>>>>>> 7f3de4ff
         self.scope
     }
 
@@ -224,16 +171,6 @@
     }
 }
 
-impl Debug for DynOutput {
-    fn fmt(&self, f: &mut std::fmt::Formatter<'_>) -> std::fmt::Result {
-        f.debug_struct("DynOutput")
-            .field("scope", &self.scope)
-            .field("target", &self.target)
-            .field("type_info", &self.type_info)
-            .finish()
-    }
-}
-
 impl<T> From<Output<T>> for DynOutput
 where
     T: Send + Sync + 'static + Any,
@@ -242,19 +179,11 @@
         Self {
             scope: output.scope(),
             target: output.id(),
-<<<<<<< HEAD
-            type_info: TypeInfo::of::<T>(),
-            into_any_buffer_impl: |me, builder, buffer_settings| {
-                let buffer = builder.create_buffer::<T>(buffer_settings);
-                builder.connect(me.into_output()?, buffer.input_slot());
-                Ok(buffer.as_any_buffer())
-            },
-=======
             message_info: TypeInfo::of::<T>(),
->>>>>>> 7f3de4ff
-        }
-    }
-}
+        }
+    }
+}
+
 /// A type erased [`bevy_impulse::Node`]
 pub struct DynNode {
     pub input: DynInputSlot,
@@ -292,7 +221,6 @@
 pub struct NodeRegistration {
     #[serde(rename = "$key$")]
     pub(super) id: BuilderId,
-
     pub(super) name: String,
     pub(super) request: TypeInfo,
     pub(super) response: TypeInfo,
@@ -319,26 +247,6 @@
 }
 
 type CreateNodeFn =
-<<<<<<< HEAD
-    RefCell<Box<dyn FnMut(&mut Builder, serde_json::Value) -> Result<DynNode, DiagramErrorCode>>>;
-type DeserializeFn =
-    fn(&mut Builder, Output<serde_json::Value>) -> Result<DynOutput, DiagramErrorCode>;
-type SerializeFn =
-    fn(&mut Builder, DynOutput) -> Result<Output<serde_json::Value>, DiagramErrorCode>;
-type ForkCloneFn = fn(&mut Builder, DynOutput, usize) -> Result<Vec<DynOutput>, DiagramErrorCode>;
-type ForkResultFn = fn(&mut Builder, DynOutput) -> Result<(DynOutput, DynOutput), DiagramErrorCode>;
-type SplitFn = Box<
-    dyn for<'a> Fn(
-        &mut Builder,
-        DynOutput,
-        &'a SplitOp,
-    ) -> Result<DynSplitOutputs, DiagramErrorCode>,
->;
-type JoinFn = fn(&mut Builder, &BufferMap) -> Result<DynOutput, DiagramErrorCode>;
-type BufferAccessFn =
-    fn(&mut Builder, DynOutput, &BufferMap) -> Result<DynOutput, DiagramErrorCode>;
-type ListenFn = fn(&mut Builder, &BufferMap) -> Result<DynOutput, DiagramErrorCode>;
-=======
     RefCell<Box<dyn FnMut(&mut Builder, JsonMessage) -> Result<DynNode, DiagramErrorCode>>>;
 type DeserializeFn = fn(&mut Builder) -> Result<DynForkResult, DiagramErrorCode>;
 type SerializeFn = fn(&mut Builder) -> Result<DynForkResult, DiagramErrorCode>;
@@ -351,7 +259,6 @@
 type CreateBufferFn = fn(BufferSettings, &mut Builder) -> AnyBuffer;
 type CreateTriggerFn = fn(&mut Builder) -> DynNode;
 type ToStringFn = fn(&mut Builder) -> DynNode;
->>>>>>> 7f3de4ff
 
 #[must_use]
 pub struct CommonOperations<'a, Deserialize, Serialize, Cloneable> {
@@ -529,15 +436,6 @@
     /// to be able to be connected to a "Fork Result" operation.
     pub fn with_fork_result(&mut self) -> &mut Self
     where
-<<<<<<< HEAD
-        DefaultImplMarker<(Message, OpaqueMessageSerializer)>: DynForkResult,
-    {
-        self.data
-            .register_fork_result(DefaultImplMarker::<(Message, OpaqueMessageSerializer)>::new());
-        self
-    }
-
-=======
         Supported<(Message, Supported, Supported)>: RegisterForkResult,
     {
         self.data
@@ -556,7 +454,6 @@
         self
     }
 
->>>>>>> 7f3de4ff
     /// Mark the message as having a splittable response. This is required in order
     /// for the node to be able to be connected to a "Split" operation.
     pub fn with_split(&mut self) -> &mut Self
@@ -610,33 +507,6 @@
         Message: ToString,
     {
         self.data.register_to_string::<Message>();
-        self
-    }
-
-    /// Mark the message as being joinable.
-    pub fn with_join(&mut self) -> &mut Self
-    where
-        Message: Joined,
-    {
-        self.data.register_join::<Message>();
-        self
-    }
-
-    /// Mark the message as being a buffer access.
-    pub fn with_buffer_access(&mut self) -> &mut Self
-    where
-        Message: BufferAccessRequest,
-    {
-        self.data.register_buffer_access::<Message>();
-        self
-    }
-
-    /// Mark the message as being listenable.
-    pub fn with_listen(&mut self) -> &mut Self
-    where
-        Message: Accessor,
-    {
-        self.data.register_listen::<Message>();
         self
     }
 }
@@ -751,11 +621,7 @@
     /// to be able to be connected to a "Fork Result" operation.
     pub fn with_fork_result(&mut self) -> &mut Self
     where
-<<<<<<< HEAD
-        DefaultImplMarker<(Response, OpaqueMessageSerializer)>: DynForkResult,
-=======
         Supported<(Response, Supported, Supported)>: RegisterForkResult,
->>>>>>> 7f3de4ff
     {
         MessageRegistrationBuilder::new(&mut self.registry.messages).with_fork_result();
         self
@@ -833,33 +699,15 @@
         self.registry.messages.register_to_string::<Response>();
         self
     }
-
-    /// Mark the node as having a joinable request.
-    pub fn with_join(&mut self) -> &mut Self
-    where
-        Request: Joined,
-    {
-        MessageRegistrationBuilder::<Request>::new(self.registry).with_join();
-        self
-    }
-
-    /// Mark the node as having a buffer access request.
-    pub fn with_buffer_access(&mut self) -> &mut Self
-    where
-        Request: BufferAccessRequest,
-    {
-        MessageRegistrationBuilder::<Request>::new(self.registry).with_buffer_access();
-        self
-    }
-
-    /// Mark the node as having a listen request.
-    pub fn with_listen(&mut self) -> &mut Self
-    where
-        Request: Accessor,
-    {
-        MessageRegistrationBuilder::<Request>::new(self.registry).with_listen();
-        self
-    }
+}
+
+pub trait IntoNodeRegistration {
+    fn into_node_registration(
+        self,
+        id: BuilderId,
+        name: String,
+        schema_generator: &mut SchemaGenerator,
+    ) -> NodeRegistration;
 }
 
 type CreateSectionFn = dyn FnMut(&mut Builder, serde_json::Value) -> Box<dyn Section>;
@@ -932,22 +780,15 @@
     pub(super) deserialize_impl: Option<DeserializeFn>,
     pub(super) serialize_impl: Option<SerializeFn>,
     pub(super) fork_clone_impl: Option<ForkCloneFn>,
-<<<<<<< HEAD
-    pub(super) unzip_impl: Option<Box<dyn DynUnzip>>,
-=======
     pub(super) unzip_impl: Option<Box<dyn PerformUnzip>>,
->>>>>>> 7f3de4ff
     pub(super) fork_result_impl: Option<ForkResultFn>,
     pub(super) split_impl: Option<SplitFn>,
     pub(super) join_impl: Option<JoinFn>,
     pub(super) buffer_access_impl: Option<BufferAccessFn>,
     pub(super) listen_impl: Option<ListenFn>,
-<<<<<<< HEAD
-=======
     pub(super) to_string_impl: Option<ToStringFn>,
     pub(super) create_buffer_impl: CreateBufferFn,
     pub(super) create_trigger_impl: CreateTriggerFn,
->>>>>>> 7f3de4ff
 }
 
 impl MessageOperation {
@@ -965,128 +806,12 @@
             join_impl: None,
             buffer_access_impl: None,
             listen_impl: None,
-<<<<<<< HEAD
-        }
-    }
-
-    /// Try to deserialize `output` into `input_type`. If `output` is not `serde_json::Value`, this does nothing.
-    pub(super) fn deserialize(
-        &self,
-        builder: &mut Builder,
-        output: DynOutput,
-    ) -> Result<DynOutput, DiagramErrorCode> {
-        let f = self
-            .deserialize_impl
-            .as_ref()
-            .ok_or(DiagramErrorCode::NotSerializable)?;
-        f(builder, output.into_output()?)
-    }
-
-    pub(super) fn serialize(
-        &self,
-        builder: &mut Builder,
-        output: DynOutput,
-    ) -> Result<Output<serde_json::Value>, DiagramErrorCode> {
-        let f = self
-            .serialize_impl
-            .as_ref()
-            .ok_or(DiagramErrorCode::NotSerializable)?;
-        f(builder, output)
-    }
-
-    pub(super) fn fork_clone(
-        &self,
-        builder: &mut Builder,
-        output: DynOutput,
-        amount: usize,
-    ) -> Result<Vec<DynOutput>, DiagramErrorCode> {
-        let f = self
-            .fork_clone_impl
-            .as_ref()
-            .ok_or(DiagramErrorCode::NotCloneable)?;
-        f(builder, output, amount)
-    }
-
-    pub(super) fn unzip(
-        &self,
-        builder: &mut Builder,
-        output: DynOutput,
-    ) -> Result<Vec<DynOutput>, DiagramErrorCode> {
-        let unzip_impl = &self
-            .unzip_impl
-            .as_ref()
-            .ok_or(DiagramErrorCode::NotUnzippable)?;
-        unzip_impl.dyn_unzip(builder, output)
-    }
-
-    pub(super) fn fork_result(
-        &self,
-        builder: &mut Builder,
-        output: DynOutput,
-    ) -> Result<(DynOutput, DynOutput), DiagramErrorCode> {
-        let f = self
-            .fork_result_impl
-            .as_ref()
-            .ok_or(DiagramErrorCode::CannotForkResult)?;
-        f(builder, output)
-    }
-
-    pub(super) fn split<'a>(
-        &self,
-        builder: &mut Builder,
-        output: DynOutput,
-        split_op: &'a SplitOp,
-    ) -> Result<DynSplitOutputs, DiagramErrorCode> {
-        let f = self
-            .split_impl
-            .as_ref()
-            .ok_or(DiagramErrorCode::NotSplittable)?;
-        f(builder, output, split_op)
-    }
-
-    pub(super) fn join(
-        &self,
-        builder: &mut Builder,
-        buffers: &BufferMap,
-    ) -> Result<DynOutput, DiagramErrorCode> {
-        let f = self
-            .join_impl
-            .as_ref()
-            .ok_or(DiagramErrorCode::NotJoinable)?;
-        f(builder, buffers)
-    }
-
-    pub(super) fn with_buffer_access(
-        &self,
-        builder: &mut Builder,
-        output: DynOutput,
-        buffers: &BufferMap,
-    ) -> Result<DynOutput, DiagramErrorCode> {
-        let f = self
-            .buffer_access_impl
-            .as_ref()
-            .ok_or(DiagramErrorCode::CannotBufferAccess)?;
-        f(builder, output, buffers)
-    }
-
-    pub(super) fn listen(
-        &self,
-        builder: &mut Builder,
-        buffers: &BufferMap,
-    ) -> Result<DynOutput, DiagramErrorCode> {
-        let f = self
-            .listen_impl
-            .as_ref()
-            .ok_or(DiagramErrorCode::CannotListen)?;
-        f(builder, buffers)
-=======
             to_string_impl: None,
             create_buffer_impl: |settings, builder| {
                 builder.create_buffer::<T>(settings).as_any_buffer()
             },
             create_trigger_impl: |builder| builder.create_map_block(|_: T| ()).into(),
         }
->>>>>>> 7f3de4ff
     }
 }
 
@@ -1155,11 +880,7 @@
 #[derive(Serialize)]
 pub struct MessageRegistry {
     #[serde(serialize_with = "MessageRegistry::serialize_messages")]
-<<<<<<< HEAD
-    messages: HashMap<TypeInfo, MessageRegistration>,
-=======
     pub messages: HashMap<TypeInfo, MessageRegistration>,
->>>>>>> 7f3de4ff
 
     #[serde(
         rename = "schemas",
@@ -1193,19 +914,6 @@
         &self,
         target_type: &TypeInfo,
         builder: &mut Builder,
-<<<<<<< HEAD
-        output: DynOutput,
-    ) -> Result<DynOutput, DiagramErrorCode> {
-        if output.type_info != TypeInfo::of::<serde_json::Value>()
-            || &output.type_info == target_type
-        {
-            Ok(output)
-        } else if let Some(reg) = self.messages.get(target_type) {
-            reg.operations.deserialize(builder, output)
-        } else {
-            Err(DiagramErrorCode::NotSerializable)
-        }
-=======
     ) -> Result<DynForkResult, DiagramErrorCode> {
         self.try_deserialize(target_type, builder)?
             .ok_or_else(|| DiagramErrorCode::NotDeserializable(*target_type))
@@ -1221,48 +929,15 @@
             .and_then(|reg| reg.operations.deserialize_impl.as_ref())
             .map(|deserialize| deserialize(builder))
             .transpose()
->>>>>>> 7f3de4ff
     }
 
     /// Register a deserialize function if not already registered, returns true if the new
     /// function is registered.
-    pub fn register_deserialize<T, Deserializer>(&mut self)
+    pub(super) fn register_deserialize<T, Deserializer>(&mut self)
     where
         T: Send + Sync + 'static + Any,
         Deserializer: DeserializeMessage<T>,
     {
-<<<<<<< HEAD
-        let reg = self
-            .messages
-            .entry(TypeInfo::of::<T>())
-            .or_insert(MessageRegistration::new::<T>());
-        let ops = &mut reg.operations;
-        if !Deserializer::deserializable() || ops.deserialize_impl.is_some() {
-            return false;
-        }
-
-        debug!(
-            "register deserialize for type: {}, with deserializer: {}",
-            std::any::type_name::<T>(),
-            std::any::type_name::<Deserializer>()
-        );
-        ops.deserialize_impl = Some(|builder, output| {
-            debug!("deserialize output: {:?}", output);
-            let receiver =
-                builder.create_map_block(|json: serde_json::Value| Deserializer::from_json(json));
-            builder.connect(output, receiver.input);
-            let deserialized_output = receiver
-                .output
-                .chain(builder)
-                .cancel_on_err()
-                .output()
-                .into();
-            debug!("deserialized output: {:?}", deserialized_output);
-            Ok(deserialized_output)
-        });
-
-        reg.schema = Deserializer::json_schema(&mut self.schema_generator);
-=======
         Deserializer::register_deserialize(&mut self.messages, &mut self.schema_generator);
     }
 
@@ -1274,7 +949,6 @@
         self.try_serialize(incoming_type, builder)?
             .ok_or_else(|| DiagramErrorCode::NotSerializable(*incoming_type))
     }
->>>>>>> 7f3de4ff
 
     pub fn try_serialize(
         &self,
@@ -1292,18 +966,6 @@
         &self,
         incoming_type: &TypeInfo,
         builder: &mut Builder,
-<<<<<<< HEAD
-        output: DynOutput,
-    ) -> Result<Output<serde_json::Value>, DiagramErrorCode> {
-        debug!("serialize {:?}", output);
-        if output.type_info == TypeInfo::of::<serde_json::Value>() {
-            output.into_output()
-        } else if let Some(reg) = self.messages.get(&output.type_info) {
-            reg.operations.serialize(builder, output)
-        } else {
-            Err(DiagramErrorCode::NotSerializable)
-        }
-=======
     ) -> Result<Option<DynNode>, DiagramErrorCode> {
         let ops = &self
             .messages
@@ -1312,56 +974,36 @@
             .operations;
 
         Ok(ops.to_string_impl.map(|f| f(builder)))
->>>>>>> 7f3de4ff
     }
 
     /// Register a serialize function if not already registered, returns true if the new
     /// function is registered.
-    pub fn register_serialize<T, Serializer>(&mut self)
+    pub(super) fn register_serialize<T, Serializer>(&mut self)
     where
         T: Send + Sync + 'static + Any,
         Serializer: SerializeMessage<T>,
     {
-<<<<<<< HEAD
-        register_serialize::<T, Serializer>(&mut self.messages, &mut self.schema_generator)
-=======
         Serializer::register_serialize(&mut self.messages, &mut self.schema_generator)
->>>>>>> 7f3de4ff
     }
 
     pub fn fork_clone(
         &self,
         message_info: &TypeInfo,
         builder: &mut Builder,
-<<<<<<< HEAD
-        output: DynOutput,
-        amount: usize,
-    ) -> Result<Vec<DynOutput>, DiagramErrorCode> {
-        if let Some(reg) = self.messages.get(&output.type_info) {
-            reg.operations.fork_clone(builder, output, amount)
-        } else {
-            Err(DiagramErrorCode::NotCloneable)
-        }
-=======
     ) -> Result<DynForkClone, DiagramErrorCode> {
         self.messages
             .get(message_info)
             .and_then(|reg| reg.operations.fork_clone_impl.as_ref())
             .ok_or(DiagramErrorCode::NotCloneable)
             .and_then(|f| f(builder))
->>>>>>> 7f3de4ff
     }
 
     /// Register a fork_clone function if not already registered, returns true if the new
     /// function is registered.
-    pub fn register_fork_clone<T, F>(&mut self) -> bool
+    pub(super) fn register_fork_clone<T, F>(&mut self) -> bool
     where
         T: Send + Sync + 'static + Any,
-<<<<<<< HEAD
-        F: DynForkClone<T>,
-=======
         F: PerformForkClone<T>,
->>>>>>> 7f3de4ff
     {
         let ops = &mut self
             .messages
@@ -1372,28 +1014,11 @@
             return false;
         }
 
-<<<<<<< HEAD
-        ops.fork_clone_impl =
-            Some(|builder, output, amount| F::dyn_fork_clone(builder, output, amount));
-=======
         ops.fork_clone_impl = Some(|builder| F::perform_fork_clone(builder));
->>>>>>> 7f3de4ff
 
         true
     }
 
-<<<<<<< HEAD
-    pub(super) fn unzip(
-        &self,
-        builder: &mut Builder,
-        output: DynOutput,
-    ) -> Result<Vec<DynOutput>, DiagramErrorCode> {
-        if let Some(reg) = self.messages.get(&output.type_info) {
-            reg.operations.unzip(builder, output)
-        } else {
-            Err(DiagramErrorCode::NotUnzippable)
-        }
-=======
     pub fn unzip<'a>(
         &'a self,
         message_info: &TypeInfo,
@@ -1403,7 +1028,6 @@
             .and_then(|reg| reg.operations.unzip_impl.as_ref())
             .map(|unzip| -> &'a (dyn PerformUnzip) { unzip.as_ref() })
             .ok_or(DiagramErrorCode::NotUnzippable)
->>>>>>> 7f3de4ff
     }
 
     /// Register a unzip function if not already registered, returns true if the new
@@ -1435,33 +1059,16 @@
         &self,
         message_info: &TypeInfo,
         builder: &mut Builder,
-<<<<<<< HEAD
-        output: DynOutput,
-    ) -> Result<(DynOutput, DynOutput), DiagramErrorCode> {
-        if let Some(reg) = self.messages.get(&output.type_info) {
-            reg.operations.fork_result(builder, output)
-        } else {
-            Err(DiagramErrorCode::CannotForkResult)
-        }
-=======
     ) -> Result<DynForkResult, DiagramErrorCode> {
         self.messages
             .get(message_info)
             .and_then(|reg| reg.operations.fork_result_impl.as_ref())
             .ok_or(DiagramErrorCode::CannotForkResult)
             .and_then(|f| f(builder))
->>>>>>> 7f3de4ff
     }
 
     /// Register a fork_result function if not already registered, returns true if the new
     /// function is registered.
-<<<<<<< HEAD
-    pub(super) fn register_fork_result<T>(&mut self, implementation: T) -> bool
-    where
-        T: DynForkResult,
-    {
-        implementation.on_register(&mut self.messages, &mut self.schema_generator)
-=======
     pub(super) fn register_fork_result<R>(&mut self) -> bool
     where
         R: RegisterForkResult,
@@ -1550,7 +1157,6 @@
             Some(|buffers, builder| Ok(builder.try_join::<T>(buffers)?.output().into()));
 
         true
->>>>>>> 7f3de4ff
     }
 
     pub fn with_buffer_access(
@@ -1558,33 +1164,17 @@
         target_type: &TypeInfo,
         buffers: &BufferMap,
         builder: &mut Builder,
-<<<<<<< HEAD
-        output: DynOutput,
-        split_op: &'b SplitOp,
-    ) -> Result<DynSplitOutputs, DiagramErrorCode> {
-        if let Some(reg) = self.messages.get(&output.type_info) {
-            reg.operations.split(builder, output, split_op)
-        } else {
-            Err(DiagramErrorCode::NotSplittable)
-        }
-=======
     ) -> Result<DynNode, DiagramErrorCode> {
         self.messages
             .get(target_type)
             .and_then(|reg| reg.operations.buffer_access_impl.as_ref())
             .ok_or(DiagramErrorCode::CannotBufferAccess)
             .and_then(|f| f(buffers, builder))
->>>>>>> 7f3de4ff
     }
 
     pub(super) fn register_buffer_access<T>(&mut self) -> bool
     where
-<<<<<<< HEAD
-        T: Send + Sync + 'static + Any,
-        F: DynSplit<T, S>,
-=======
         T: Send + Sync + 'static + BufferAccessRequest,
->>>>>>> 7f3de4ff
     {
         let ops = &mut self
             .messages
@@ -1604,103 +1194,17 @@
         true
     }
 
-<<<<<<< HEAD
-    pub(super) fn join(
-=======
     pub fn listen(
->>>>>>> 7f3de4ff
         &self,
         target_type: &TypeInfo,
         buffers: &BufferMap,
         builder: &mut Builder,
-<<<<<<< HEAD
-        buffers: &BufferMap,
-        joinable: TypeInfo,
-    ) -> Result<DynOutput, DiagramErrorCode> {
-        if let Some(reg) = self.messages.get(&joinable) {
-            reg.operations.join(builder, buffers)
-        } else {
-            Err(DiagramErrorCode::NotJoinable)
-        }
-    }
-
-    /// Register a join function if not already registered, returns true if the new
-    /// function is registered.
-    pub(super) fn register_join<T>(&mut self) -> bool
-    where
-        T: Send + Sync + 'static + Any + Joined,
-    {
-        let ops = &mut self
-            .messages
-            .entry(TypeInfo::of::<T>())
-            .or_insert(MessageRegistration::new::<T>())
-            .operations;
-        if ops.join_impl.is_some() {
-            return false;
-        }
-
-        ops.join_impl =
-            Some(|builder, buffers| Ok(builder.try_join::<T>(buffers)?.output().into()));
-
-        true
-    }
-
-    pub(super) fn with_buffer_access(
-        &self,
-        builder: &mut Builder,
-        output: DynOutput,
-        buffers: &BufferMap,
-        target_type: TypeInfo,
-    ) -> Result<DynOutput, DiagramErrorCode> {
-        if let Some(reg) = self.messages.get(&target_type) {
-            reg.operations.with_buffer_access(builder, output, buffers)
-        } else {
-            Err(unknown_diagram_error!())
-        }
-    }
-
-    pub(super) fn register_buffer_access<T>(&mut self) -> bool
-    where
-        T: Send + Sync + 'static + BufferAccessRequest,
-    {
-        let ops = &mut self
-            .messages
-            .entry(TypeInfo::of::<T>())
-            .or_insert(MessageRegistration::new::<T>())
-            .operations;
-        if ops.buffer_access_impl.is_some() {
-            return false;
-        }
-
-        ops.buffer_access_impl = Some(|builder, output, buffers| {
-            let buffer_access =
-                builder.try_create_buffer_access::<T::Message, T::BufferKeys>(buffers)?;
-            builder.connect(output.into_output::<T::Message>()?, buffer_access.input);
-            Ok(buffer_access.output.into())
-        });
-
-        true
-    }
-
-    pub(super) fn listen(
-        &self,
-        builder: &mut Builder,
-        buffers: &BufferMap,
-        target_type: TypeInfo,
-    ) -> Result<DynOutput, DiagramErrorCode> {
-        if let Some(reg) = self.messages.get(&target_type) {
-            reg.operations.listen(builder, buffers)
-        } else {
-            Err(DiagramErrorCode::CannotListen)
-        }
-=======
     ) -> Result<DynOutput, DiagramErrorCode> {
         self.messages
             .get(target_type)
             .and_then(|reg| reg.operations.listen_impl.as_ref())
             .ok_or_else(|| DiagramErrorCode::CannotListen(*target_type))
             .and_then(|f| f(buffers, builder))
->>>>>>> 7f3de4ff
     }
 
     pub(super) fn register_listen<T>(&mut self) -> bool
@@ -1717,11 +1221,7 @@
         }
 
         ops.listen_impl =
-<<<<<<< HEAD
-            Some(|builder, buffers| Ok(builder.try_listen::<T>(buffers)?.output().into()));
-=======
             Some(|buffers, builder| Ok(builder.try_listen::<T>(buffers)?.output().into()));
->>>>>>> 7f3de4ff
 
         true
     }
@@ -1778,25 +1278,18 @@
 
 impl Default for DiagramElementRegistry {
     fn default() -> Self {
-<<<<<<< HEAD
-        DiagramElementRegistry {
+        // Ensure buffer downcasting is automatically registered for all basic
+        // serializable types.
+        JsonBuffer::register_for::<()>();
+
+        let mut registry = DiagramElementRegistry {
             nodes: Default::default(),
             sections: Default::default(),
             messages: MessageRegistry::new(),
-        }
-=======
-        // Ensure buffer downcasting is automatically registered for all basic
-        // serializable types.
-        JsonBuffer::register_for::<()>();
-
-        let mut registry = DiagramElementRegistry {
-            nodes: Default::default(),
-            messages: MessageRegistry::new(),
         };
 
         registry.register_builtin_messages();
         registry
->>>>>>> 7f3de4ff
     }
 }
 
@@ -1812,6 +1305,7 @@
         JsonBuffer::register_for::<()>();
         DiagramElementRegistry {
             nodes: Default::default(),
+            sections: Default::default(),
             messages: MessageRegistry::new(),
         }
     }
@@ -1852,7 +1346,26 @@
         self.opt_out().register_node_builder(options, builder)
     }
 
-<<<<<<< HEAD
+    /// Register a single message for general use between nodes. This will
+    /// include all common operations for the message (deserialize, serialize,
+    /// and clone).
+    ///
+    /// You will receive a [`MessageRegistrationBuilder`] which you can then use
+    /// to enable more operations for the message, such as forking, splitting,
+    /// unzipping, and joining. The message type needs to be suitable for each
+    /// operation that you register for it or else the compiler will not allow
+    /// you to enable them.
+    ///
+    /// Use [`Self::opt_out`] to opt out of specified common operations before
+    /// beginning to register the message. This allows you to register message
+    /// types that do not support one or more of the common operations.
+    pub fn register_message<Message>(&mut self) -> MessageRegistrationBuilder<Message>
+    where
+        Message: Send + Sync + 'static + DynType + DeserializeOwned + Serialize + Clone,
+    {
+        self.opt_out().register_message()
+    }
+
     /// Register a section builder with the specified common operations.
     ///
     /// # Arguments
@@ -1874,26 +1387,6 @@
         );
         self.sections.insert(options.id, reg);
         SectionT::on_register(self);
-=======
-    /// Register a single message for general use between nodes. This will
-    /// include all common operations for the message (deserialize, serialize,
-    /// and clone).
-    ///
-    /// You will receive a [`MessageRegistrationBuilder`] which you can then use
-    /// to enable more operations for the message, such as forking, splitting,
-    /// unzipping, and joining. The message type needs to be suitable for each
-    /// operation that you register for it or else the compiler will not allow
-    /// you to enable them.
-    ///
-    /// Use [`Self::opt_out`] to opt out of specified common operations before
-    /// beginning to register the message. This allows you to register message
-    /// types that do not support one or more of the common operations.
-    pub fn register_message<Message>(&mut self) -> MessageRegistrationBuilder<Message>
-    where
-        Message: Send + Sync + 'static + DynType + DeserializeOwned + Serialize + Clone,
-    {
-        self.opt_out().register_message()
->>>>>>> 7f3de4ff
     }
 
     /// In some cases the common operations of deserialization, serialization,
@@ -1957,7 +1450,6 @@
         self.nodes
             .get(k)
             .ok_or(DiagramErrorCode::BuilderNotFound(k.to_string()))
-<<<<<<< HEAD
     }
 
     pub fn get_section_registration<Q>(
@@ -1970,8 +1462,6 @@
         self.sections
             .get(id.borrow())
             .ok_or_else(|| DiagramErrorCode::BuilderNotFound(id.borrow().to_string()))
-=======
->>>>>>> 7f3de4ff
     }
 
     pub fn get_message_registration<T>(&self) -> Option<&MessageRegistration>
