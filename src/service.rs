--- conflicted
+++ resolved
@@ -29,16 +29,11 @@
     schedule::ScheduleLabel,
 };
 pub use bevy_impulse_derive::DeliveryLabel;
-<<<<<<< HEAD
-use bevy_utils::{define_label, intern::Interned};
 use std::{
     borrow::Cow,
     collections::{HashMap, HashSet},
     sync::OnceLock,
 };
-=======
-use std::{any::TypeId, collections::HashSet, sync::OnceLock};
->>>>>>> 0cb8fd27
 use thiserror::Error as ThisError;
 
 mod async_srv;
