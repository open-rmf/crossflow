/*
 * Copyright (C) 2024 Open Source Robotics Foundation
 *
 * Licensed under the Apache License, Version 2.0 (the "License");
 * you may not use this file except in compliance with the License.
 * You may obtain a copy of the License at
 *
 *     http://www.apache.org/licenses/LICENSE-2.0
 *
 * Unless required by applicable law or agreed to in writing, software
 * distributed under the License is distributed on an "AS IS" BASIS,
 * WITHOUT WARRANTIES OR CONDITIONS OF ANY KIND, either express or implied.
 * See the License for the specific language governing permissions and
 * limitations under the License.
 *
*/

use bevy_ecs::{
    hierarchy::ChildOf,
    prelude::{Bundle, Commands, Component, Entity, Event},
};

use std::future::Future;

use crate::{
    AsMapOnce, Cancellable, IntoAsyncMapOnce, IntoBlockingMapOnce, Promise, ProvideOnce, Sendish,
    StreamPack, StreamTargetMap, UnusedTarget,
};

mod detach;
pub(crate) use detach::*;

mod finished;
pub(crate) use finished::*;

mod insert;
pub(crate) use insert::*;

mod internal;
pub(crate) use internal::*;

mod map;
pub(crate) use map::*;

mod push;
pub(crate) use push::*;

mod send_event;
pub(crate) use send_event::*;

mod store;
pub(crate) use store::*;

mod taken;
pub(crate) use taken::*;

/// Impulses can be chained as a simple sequence of [providers](crate::Provider).
pub struct Impulse<'w, 's, 'a, Response, Streams> {
    pub(crate) source: Entity,
    pub(crate) target: Entity,
    pub(crate) commands: &'a mut Commands<'w, 's>,
    pub(crate) _ignore: std::marker::PhantomData<fn(Response, Streams)>,
}

impl<'w, 's, 'a, Response, Streams> Impulse<'w, 's, 'a, Response, Streams>
where
    Response: 'static + Send + Sync,
    Streams: StreamPack,
{
    /// Keep executing the impulse chain up to here even if a downstream
    /// dependent gets dropped. If you continue building the chain from this
    /// point, then the later impulses will not be affected by this use of
    /// `.detach()` and may be dropped if its downstream dependent gets dropped.
    ///
    /// Dependency gets dropped in the following situations:
    ///
    /// | Operation                                                 | Drop condition                                        |
    /// |-----------------------------------------------------------|-------------------------------------------------------|
    /// | [`Self::take`] <br> [`Self::take_response`]               | The promise containing the final response is dropped. |
    /// | [`Self::store`] <br> [`Self::push`] <br> [`Self::insert`] | The target entity of the operation is despawned.      |
    /// | [`Self::detach`] <br> [`Self::send_event`]                | This will never be dropped                            |
    /// | Using none of the above                                   | The impulse will immediately be dropped during a flush, so it will never be run at all. <br> This will also push an error into [`UnhandledErrors`](crate::UnhandledErrors). |
    pub fn detach(self) -> Impulse<'w, 's, 'a, Response, Streams> {
        self.commands.queue(Detach {
            target: self.target,
        });
        self
    }

    /// This is the session ID of the last request so far in the impulse chain.
    pub fn session_id(&self) -> Entity {
        self.source
    }

    /// Take the data that comes out of the request, including both the response
    /// and the streams.
    #[must_use]
    pub fn take(self) -> Recipient<Response, Streams> {
        let (response_sender, response_promise) = Promise::<Response>::new();
<<<<<<< HEAD
        self.commands.add(AddImpulse::new(
            Some(self.source),
=======
        self.commands.queue(AddImpulse::new(
>>>>>>> 0cb8fd27
            self.target,
            TakenResponse::<Response>::new(response_sender),
        ));
        let mut map = StreamTargetMap::default();
        let stream_receivers = Streams::take_streams(self.target, &mut map, self.commands);
        self.commands.entity(self.source).insert(map);

        Recipient {
            response: response_promise,
            streams: stream_receivers,
            session: self.target,
        }
    }

    /// Take only the response data that comes out of the request.
    pub fn take_response(self) -> Promise<Response> {
        let (response_sender, response_promise) = Promise::<Response>::new();
<<<<<<< HEAD
        self.commands.add(AddImpulse::new(
            Some(self.source),
=======
        self.commands.queue(AddImpulse::new(
>>>>>>> 0cb8fd27
            self.target,
            TakenResponse::<Response>::new(response_sender),
        ));
        response_promise
    }

    /// Pass the outcome of the request to another provider.
    #[must_use]
    pub fn then<P: ProvideOnce<Request = Response>>(
        self,
        provider: P,
    ) -> Impulse<'w, 's, 'a, P::Response, P::Streams> {
        let source = self.target;
        let target = self
            .commands
            .spawn((Detached::default(), UnusedTarget, ImpulseMarker))
            .id();

        // We should automatically delete the previous step in the chain once
        // this one is finished.
        self.commands
            .entity(source)
            .insert((Cancellable::new(cancel_impulse), ImpulseMarker))
            .remove::<UnusedTarget>()
            .insert(ChildOf(target));
        provider.connect(None, source, target, self.commands);
        Impulse {
            source,
            target,
            commands: self.commands,
            _ignore: Default::default(),
        }
    }

    /// Apply a one-time callback whose input is the Response of the current
    /// target. The output of the map will become the Response of the returned
    /// target.
    ///
    /// This takes in a regular blocking function, which means all systems will
    /// be blocked from running while the function gets executed.
    #[must_use]
    pub fn map_block<U>(
        self,
        f: impl FnOnce(Response) -> U + 'static + Send + Sync,
    ) -> Impulse<'w, 's, 'a, U, ()>
    where
        U: 'static + Send + Sync,
    {
        self.then(f.into_blocking_map_once())
    }

    /// Apply a one-time callback whose output is a [`Future`] that will be run
    /// in the [`AsyncComputeTaskPool`][1] (unless the `single_threaded_async`
    /// feature is active). The output of the [`Future`] will be the Response of
    /// the returned Impulse.
    ///
    /// [1]: bevy_tasks::AsyncComputeTaskPool
    #[must_use]
    pub fn map_async<Task>(
        self,
        f: impl FnOnce(Response) -> Task + 'static + Send + Sync,
    ) -> Impulse<'w, 's, 'a, Task::Output, ()>
    where
        Task: Future + 'static + Sendish,
        Task::Output: 'static + Send + Sync,
    {
        self.then(f.into_async_map_once())
    }

    /// Apply a one-time map that implements one of
    /// - [`FnOnce(BlockingMap<Request, Streams>) -> Response`](crate::BlockingMap)
    /// - [`FnOnce(AsyncMap<Request, Streams>) -> impl Future<Response>`](crate::AsyncMap)
    ///
    /// If you do not care about providing streams then you can use
    /// [`Self::map_block`] or [`Self::map_async`] instead.
    pub fn map<M, F: AsMapOnce<M>>(
        self,
        f: F,
    ) -> Impulse<
        'w,
        's,
        'a,
        <F::MapType as ProvideOnce>::Response,
        <F::MapType as ProvideOnce>::Streams,
    >
    where
        F::MapType: ProvideOnce<Request = Response>,
        <F::MapType as ProvideOnce>::Response: 'static + Send + Sync,
        <F::MapType as ProvideOnce>::Streams: StreamPack,
    {
        self.then(f.as_map_once())
    }

    /// Store the response in a [`Storage`] component in the specified entity.
    ///
    /// Each stream will be collected into [`Collection`] components in the
    /// specified entity, one for each stream type. To store the streams in a
    /// different entity, call [`Self::collect_streams`] before this.
    ///
    /// If the entity despawns then the request gets cancelled unless you used
    /// [`Self::detach`] before calling this.
    pub fn store(self, target: Entity) {
<<<<<<< HEAD
        self.commands.add(AddImpulse::new(
            Some(self.source),
            self.target,
            Store::<Response>::new(target),
        ));
=======
        self.commands
            .queue(AddImpulse::new(self.target, Store::<Response>::new(target)));
>>>>>>> 0cb8fd27

        let mut map = StreamTargetMap::default();
        let stream_targets = Streams::collect_streams(self.source, target, &mut map, self.commands);
        self.commands
            .entity(self.source)
            .insert((stream_targets, map));
    }

    /// Collect the stream data into [`Collection<T>`] components in the
    /// specified target, one collection for each stream data type. You must
    /// still decide what to do with the final response data.
    #[must_use]
    pub fn collect_streams(self, target: Entity) -> Impulse<'w, 's, 'a, Response, ()> {
        let mut map = StreamTargetMap::default();
        let stream_targets = Streams::collect_streams(self.source, target, &mut map, self.commands);
        self.commands
            .entity(self.source)
            .insert((stream_targets, map));

        Impulse {
            source: self.source,
            target: self.target,
            commands: self.commands,
            _ignore: Default::default(),
        }
    }

    /// Push the response to the back of a [`Collection<T>`] component in an
    /// entity.
    ///
    /// Similar to [`Self::store`] this will also collect streams into this
    /// entity.
    ///
    /// If the entity despawns then the request gets cancelled unless you used
    /// [`Self::detach`] before calling this.
    pub fn push(self, target: Entity) {
<<<<<<< HEAD
        self.commands.add(AddImpulse::new(
            Some(self.source),
=======
        self.commands.queue(AddImpulse::new(
>>>>>>> 0cb8fd27
            self.target,
            Push::<Response>::new(target, false),
        ));

        let mut map = StreamTargetMap::default();
        let stream_targets = Streams::collect_streams(self.source, target, &mut map, self.commands);
        self.commands
            .entity(self.source)
            .insert((stream_targets, map));
    }

    // TODO(@mxgrey): Consider offering ways for users to respond to cancellations.
    // For example, offer an on_cancel method that lets users provide a callback
    // to be triggered when a cancellation happens. Or focus on terminal impulses,
    // like offer store_or_else(~), push_or_else(~) etc which accept a callback
    // that will be triggered after a cancellation.
}

impl<'w, 's, 'a, Response, Streams> Impulse<'w, 's, 'a, Response, Streams>
where
    Response: Bundle,
{
    /// Insert the response as a bundle in the specified entity. Stream data
    /// will be dropped unless you use [`Self::collect_streams`] before this.
    ///
    /// If the entity despawns then the request gets cancelled unless you used
    /// [`Self::detach`] before calling this.
    ///
    /// If the response is not a bundle then you can store it in an entity using
    /// [`Self::store`] or [`Self::push`]. Alternatively you can transform it
    /// into a bundle using [`Self::map_block`] or [`Self::map_async`].
    pub fn insert(self, target: Entity) {
<<<<<<< HEAD
        self.commands.add(AddImpulse::new(
            Some(self.source),
=======
        self.commands.queue(AddImpulse::new(
>>>>>>> 0cb8fd27
            self.target,
            Insert::<Response>::new(target),
        ));
    }
}

impl<'w, 's, 'a, Response, Streams> Impulse<'w, 's, 'a, Response, Streams>
where
    Response: Event,
{
    /// Send the response out as an event once it is ready. Stream data will be
    /// dropped unless you use [`Self::collect_streams`] before this.
    ///
    /// Using this will also effectively [detach](Self::detach) the impulse.
    pub fn send_event(self) {
<<<<<<< HEAD
        self.commands.add(AddImpulse::new(
            Some(self.source),
            self.target,
            SendEvent::<Response>::new(),
        ));
=======
        self.commands
            .queue(AddImpulse::new(self.target, SendEvent::<Response>::new()));
>>>>>>> 0cb8fd27
    }
}

/// Contains the final response and streams produced at the end of an impulse chain.
pub struct Recipient<Response, Streams: StreamPack> {
    pub response: Promise<Response>,
    pub streams: Streams::StreamReceivers,
    /// The root session ID of the entire impulse chain. Every session ID related
    /// to this chain is a descendent of this entity.
    pub session: Entity,
}

/// Used to store a response of an impulse as a component of an entity.
#[derive(Component)]
pub struct Storage<T> {
    pub data: T,
    pub session: Entity,
}

/// Used to collect responses from multiple impulse chains into a container
/// attached to an entity.
//
// TODO(@mxgrey): Consider allowing the user to choose the container type.
#[derive(Component)]
pub struct Collection<T> {
    /// The items that have been collected.
    pub items: Vec<Storage<T>>,
}

impl<T> Default for Collection<T> {
    fn default() -> Self {
        Self {
            items: Default::default(),
        }
    }
}

#[cfg(test)]
mod tests {
    use crate::{prelude::*, testing::*, ContinuousQueueView};
    use bevy_ecs::label::DynEq;
    use smallvec::SmallVec;
    use std::{
        sync::{Arc, Mutex},
        time::{Duration, Instant},
    };
    use tokio::sync::mpsc::unbounded_channel;

    #[test]
    fn test_dropped_chain() {
        let mut context = TestingContext::minimal_plugins();

        let (detached_sender, mut detached_receiver) = unbounded_channel();
        let (attached_sender, mut attached_receiver) = unbounded_channel();

        context.command(|commands| {
            let _ = commands
                .request("hello".to_owned(), to_uppercase.into_blocking_map())
                .map_block(move |value| {
                    detached_sender.send(value.clone()).unwrap();
                    value
                })
                .detach()
                .map_block(to_lowercase)
                .map_block(move |value| {
                    attached_sender.send(value.clone()).unwrap();
                    value
                })
                .map_block(to_uppercase);
        });

        context.run(1);
        assert_eq!(detached_receiver.try_recv().unwrap(), "HELLO");
        assert!(attached_receiver.try_recv().is_err());
        assert!(context
            .get_unhandled_errors()
            .is_some_and(|e| e.unused_targets.len() == 1));
    }

    #[test]
    fn test_blocking_map() {
        let mut context = TestingContext::minimal_plugins();

        let mut promise = context.command(|commands| {
            commands
                .request("hello".to_owned(), to_uppercase.into_blocking_map())
                .take_response()
        });

        context.run_while_pending(&mut promise);
        assert!(promise.take().available().is_some_and(|v| v == "HELLO"));
        assert!(context.no_unhandled_errors());

        let mut promise = context.command(|commands| {
            commands
                .request("hello".to_owned(), to_uppercase.into_blocking_map_once())
                .take_response()
        });

        context.run_while_pending(&mut promise);
        assert!(promise.take().available().is_some_and(|v| v == "HELLO"));
        assert!(context.no_unhandled_errors());

        let mut promise = context.command(|commands| {
            commands
                .provide("hello".to_owned())
                .map_block(to_uppercase)
                .take_response()
        });

        context.run_while_pending(&mut promise);
        assert!(promise.take().available().is_some_and(|v| v == "HELLO"));
        assert!(context.no_unhandled_errors());

        let mut promise = context.command(|commands| {
            commands
                .provide("hello".to_owned())
                .map_block(|request| request.to_uppercase())
                .take_response()
        });

        context.run_while_pending(&mut promise);
        assert!(promise.take().available().is_some_and(|v| v == "HELLO"));
        assert!(context.no_unhandled_errors());
    }

    #[test]
    fn test_async_map() {
        let mut context = TestingContext::minimal_plugins();

        let request = WaitRequest {
            duration: Duration::from_secs_f64(0.001),
            value: "hello".to_owned(),
        };

        let conditions = FlushConditions::new().with_timeout(Duration::from_secs_f64(5.0));

        let mut promise = context.command(|commands| {
            commands
                .request(request.clone(), wait.into_async_map())
                .take_response()
        });

        assert!(context.run_with_conditions(&mut promise, conditions.clone()));
        assert!(promise.take().available().is_some_and(|v| v == "hello"));
        assert!(context.no_unhandled_errors());

        let mut promise = context.command(|commands| {
            commands
                .request(request.clone(), wait.into_async_map_once())
                .take_response()
        });

        assert!(context.run_with_conditions(&mut promise, conditions.clone()));
        assert!(promise.take().available().is_some_and(|v| v == "hello"));
        assert!(context.no_unhandled_errors());

        let mut promise = context.command(|commands| {
            commands
                .provide(request.clone())
                .map_async(wait)
                .take_response()
        });

        assert!(context.run_with_conditions(&mut promise, conditions.clone()));
        assert!(promise.take().available().is_some_and(|v| v == "hello"));
        assert!(context.no_unhandled_errors());

        let mut promise = context.command(|commands| {
            commands
                .provide(request.clone())
                .map_async(|request| {
                    async move {
                        let t = Instant::now();
                        while t.elapsed() < request.duration {
                            // Busy wait
                        }
                        request.value
                    }
                })
                .take_response()
        });

        assert!(context.run_with_conditions(&mut promise, conditions.clone()));
        assert!(promise.take().available().is_some_and(|v| v == "hello"));
        assert!(context.no_unhandled_errors());
    }

    #[test]
    fn test_detach() {
        // This is a regression test that covers a bug which existed due to
        // an incorrect handling of detached impulses when giving input.
        let mut context = TestingContext::minimal_plugins();
        let service = context.spawn_delayed_map(Duration::from_millis(1), |n| *n + 1);

        context.command(|commands| {
            commands.provide(0).then(service).detach();
        });

        let (sender, mut promise) = Promise::<()>::new();
        context.run_with_conditions(&mut promise, Duration::from_millis(5));
        assert!(
            context.no_unhandled_errors(),
            "Unhandled errors: {:#?}",
            context.get_unhandled_errors(),
        );

        // The promise and sender only exist because run_with_conditions requires
        // them. Moreover we need to make sure that sender does not get dropped
        // prematurely by the compiler, otherwise the promise will have the run
        // exit prematurely. Therefore we call .send(()) here to guarantee the
        // compiler knows to keep it alive until the running is finished.
        //
        // We have observed that using `let (_, mut promise) = ` will cause the
        // sender to drop prematurely, so we don't want to risk that there are
        // other cases where that may happen. It is important for the run to
        // last multiple cycles.
        sender.send(()).ok();
    }

    #[derive(Clone, Debug, PartialEq, Eq, Hash)]
    struct UnitLabel;

    // TODO(@mxgrey) Figure out how to make the DeliveryLabel macro usable
    // within the core bevy_impulse library
    impl DeliveryLabel for UnitLabel {
        fn dyn_clone(&self) -> Box<dyn DeliveryLabel> {
            Box::new(self.clone())
        }

        fn as_dyn_eq(&self) -> &dyn DynEq {
            self
        }

        fn dyn_hash(&self, mut state: &mut dyn std::hash::Hasher) {
            let ty_id = std::any::TypeId::of::<Self>();
            std::hash::Hash::hash(&ty_id, &mut state);
            std::hash::Hash::hash(self, &mut state);
        }
    }

    #[derive(Clone, Debug, PartialEq, Eq, Hash)]
    struct StatefulLabel(u64);

    impl DeliveryLabel for StatefulLabel {
        fn dyn_clone(&self) -> Box<dyn DeliveryLabel> {
            Box::new(self.clone())
        }

        fn as_dyn_eq(&self) -> &dyn DynEq {
            self
        }

        fn dyn_hash(&self, mut state: &mut dyn std::hash::Hasher) {
            let ty_id = std::any::TypeId::of::<Self>();
            std::hash::Hash::hash(&ty_id, &mut state);
            std::hash::Hash::hash(self, &mut state);
        }
    }

    #[test]
    fn test_delivery_instructions() {
        let mut context = TestingContext::minimal_plugins();
        let service = context.spawn_delayed_map_with_viewer(
            Duration::from_secs_f32(0.01),
            |counter: &Arc<Mutex<u64>>| {
                *counter.lock().unwrap() += 1;
            },
            |view: &ContinuousQueueView<_, ()>| {
                assert!(view.len() <= 1);
            },
        );

        verify_delivery_instruction_matrix(service.optional_stream_cast(), &mut context);

        let service = context.spawn_async_delayed_map(
            Duration::from_secs_f32(0.01),
            |counter: Arc<Mutex<u64>>| {
                *counter.lock().unwrap() += 1;
            },
        );

        verify_delivery_instruction_matrix(service, &mut context);

        let async_service = service;
        let service = context.spawn_io_workflow(|scope, builder| {
            scope
                .input
                .chain(builder)
                .then(async_service)
                .connect(scope.terminate);
        });

        verify_delivery_instruction_matrix(service, &mut context);

        // We don't test blocking services because blocking services are always
        // serial no matter what, so delivery instructions have no effect for them.
    }

    fn verify_delivery_instruction_matrix(
        service: Service<Arc<Mutex<u64>>, ()>,
        context: &mut TestingContext,
    ) {
        // Test for a unit struct
        verify_preemption_matrix(
            service.instruct(UnitLabel),
            service.instruct(UnitLabel.preempt()),
            context,
        );

        // Test for a stateful struct
        verify_preemption_matrix(
            service.instruct(StatefulLabel(5)),
            service.instruct(StatefulLabel(5).preempt()),
            context,
        );

        // Test for a unit struct
        verify_queuing_matrix(service.instruct(UnitLabel), context);

        // Test for a stateful struct
        verify_queuing_matrix(service.instruct(StatefulLabel(7)), context);

        // Test for a unit struct
        verify_ensured_matrix(service, UnitLabel, context);

        // Test for a stateful struct
        verify_ensured_matrix(service, StatefulLabel(2), context);
    }

    fn verify_preemption_matrix(
        queuing_service: Service<Arc<Mutex<u64>>, ()>,
        preempting_service: Service<Arc<Mutex<u64>>, ()>,
        context: &mut TestingContext,
    ) {
        // Test by queuing up a bunch of requests before preempting them all at once.
        verify_preemption(1, queuing_service, preempting_service, context);
        verify_preemption(2, queuing_service, preempting_service, context);
        verify_preemption(3, queuing_service, preempting_service, context);
        verify_preemption(4, queuing_service, preempting_service, context);

        // Test by repeatedly preempting each request with the next.
        verify_preemption(1, preempting_service, preempting_service, context);
        verify_preemption(2, preempting_service, preempting_service, context);
        verify_preemption(3, preempting_service, preempting_service, context);
        verify_preemption(4, preempting_service, preempting_service, context);
    }

    fn verify_preemption(
        preemptions: usize,
        preempted_service: Service<Arc<Mutex<u64>>, ()>,
        preempting_service: Service<Arc<Mutex<u64>>, ()>,
        context: &mut TestingContext,
    ) {
        let counter = Arc::new(Mutex::new(0_u64));
        let mut preempted: SmallVec<[Promise<()>; 16]> = SmallVec::new();
        for _ in 0..preemptions {
            let promise = context.command(|commands| {
                commands
                    .request(Arc::clone(&counter), preempted_service)
                    .take_response()
            });
            preempted.push(promise);
        }

        let mut final_promise = context.command(|commands| {
            commands
                .request(Arc::clone(&counter), preempting_service)
                .take_response()
        });

        for promise in &mut preempted {
            context.run_with_conditions(promise, Duration::from_secs(2));
            assert!(promise.take().is_cancelled());
        }

        context.run_with_conditions(&mut final_promise, Duration::from_secs(2));
        assert!(final_promise.take().is_available());
        assert_eq!(*counter.lock().unwrap(), 1);
        assert!(context.no_unhandled_errors());
    }

    fn verify_queuing_matrix(
        queuing_service: Service<Arc<Mutex<u64>>, ()>,
        context: &mut TestingContext,
    ) {
        // Test by queuing up a bunch of requests and making sure they all get
        // delivered.
        verify_queuing(2, queuing_service, context);
        verify_queuing(3, queuing_service, context);
        verify_queuing(4, queuing_service, context);
        verify_queuing(5, queuing_service, context);
    }

    fn verify_queuing(
        queue_size: usize,
        queuing_service: Service<Arc<Mutex<u64>>, ()>,
        context: &mut TestingContext,
    ) {
        let counter = Arc::new(Mutex::new(0_u64));
        let mut queued: SmallVec<[Promise<()>; 16]> = SmallVec::new();
        for _ in 0..queue_size {
            let promise = context.command(|commands| {
                commands
                    .request(Arc::clone(&counter), queuing_service)
                    .take_response()
            });
            queued.push(promise);
        }

        for promise in &mut queued {
            context.run_with_conditions(promise, Duration::from_secs(2));
            assert!(promise.take().is_available());
        }

        assert_eq!(*counter.lock().unwrap(), queue_size as u64);
        assert!(context.no_unhandled_errors());
    }

    fn verify_ensured_matrix<L: DeliveryLabel + Clone>(
        service: Service<Arc<Mutex<u64>>, ()>,
        label: L,
        context: &mut TestingContext,
    ) {
        // Test by queuing up a mix of ensured and unensured requests, and then
        // sending in one that preempts them all. The ensured requests should
        // remain in the queue and execute despite the preempter. The unensured
        // requests should all be cancelled.
        verify_ensured([false, true, false, true], service, label.clone(), context);
        verify_ensured([true, false, false, false], service, label.clone(), context);
        verify_ensured([true, true, false, false], service, label.clone(), context);
        verify_ensured([false, false, true, true], service, label.clone(), context);
        verify_ensured([true, false, false, true], service, label.clone(), context);
        verify_ensured(
            [false, false, false, false],
            service,
            label.clone(),
            context,
        );
        verify_ensured([true, true, true, true], service, label.clone(), context);
    }

    fn verify_ensured<L: DeliveryLabel + Clone>(
        queued: impl IntoIterator<Item = bool>,
        service: Service<Arc<Mutex<u64>>, ()>,
        label: L,
        context: &mut TestingContext,
    ) {
        let counter = Arc::new(Mutex::new(0_u64));
        let mut queued_promises: SmallVec<[(Promise<()>, bool); 16]> = SmallVec::new();
        // This counter starts out at 1 to account for the preempting request.
        let mut expected_count = 1;
        for ensured in queued {
            let srv = if ensured {
                expected_count += 1;
                service.instruct(label.clone().ensure())
            } else {
                service.instruct(label.clone())
            };

            let promise = context
                .command(|commands| commands.request(Arc::clone(&counter), srv).take_response());

            queued_promises.push((promise, ensured));
        }

        let mut preempter = context.command(|commands| {
            commands
                .request(
                    Arc::clone(&counter),
                    service.instruct(label.clone().preempt()),
                )
                .take_response()
        });

        for (promise, ensured) in &mut queued_promises {
            context.run_with_conditions(promise, Duration::from_secs(2));
            if *ensured {
                assert!(promise.take().is_available());
            } else {
                assert!(promise.take().is_cancelled());
            }
        }

        context.run_with_conditions(&mut preempter, Duration::from_secs(2));
        assert!(preempter.take().is_available());
        assert_eq!(*counter.lock().unwrap(), expected_count);
        assert!(context.no_unhandled_errors());
    }
}<|MERGE_RESOLUTION|>--- conflicted
+++ resolved
@@ -97,12 +97,8 @@
     #[must_use]
     pub fn take(self) -> Recipient<Response, Streams> {
         let (response_sender, response_promise) = Promise::<Response>::new();
-<<<<<<< HEAD
-        self.commands.add(AddImpulse::new(
+        self.commands.queue(AddImpulse::new(
             Some(self.source),
-=======
-        self.commands.queue(AddImpulse::new(
->>>>>>> 0cb8fd27
             self.target,
             TakenResponse::<Response>::new(response_sender),
         ));
@@ -120,12 +116,8 @@
     /// Take only the response data that comes out of the request.
     pub fn take_response(self) -> Promise<Response> {
         let (response_sender, response_promise) = Promise::<Response>::new();
-<<<<<<< HEAD
-        self.commands.add(AddImpulse::new(
+        self.commands.queue(AddImpulse::new(
             Some(self.source),
-=======
-        self.commands.queue(AddImpulse::new(
->>>>>>> 0cb8fd27
             self.target,
             TakenResponse::<Response>::new(response_sender),
         ));
@@ -228,16 +220,11 @@
     /// If the entity despawns then the request gets cancelled unless you used
     /// [`Self::detach`] before calling this.
     pub fn store(self, target: Entity) {
-<<<<<<< HEAD
-        self.commands.add(AddImpulse::new(
+        self.commands.queue(AddImpulse::new(
             Some(self.source),
             self.target,
             Store::<Response>::new(target),
         ));
-=======
-        self.commands
-            .queue(AddImpulse::new(self.target, Store::<Response>::new(target)));
->>>>>>> 0cb8fd27
 
         let mut map = StreamTargetMap::default();
         let stream_targets = Streams::collect_streams(self.source, target, &mut map, self.commands);
@@ -274,12 +261,8 @@
     /// If the entity despawns then the request gets cancelled unless you used
     /// [`Self::detach`] before calling this.
     pub fn push(self, target: Entity) {
-<<<<<<< HEAD
-        self.commands.add(AddImpulse::new(
+        self.commands.queue(AddImpulse::new(
             Some(self.source),
-=======
-        self.commands.queue(AddImpulse::new(
->>>>>>> 0cb8fd27
             self.target,
             Push::<Response>::new(target, false),
         ));
@@ -312,12 +295,8 @@
     /// [`Self::store`] or [`Self::push`]. Alternatively you can transform it
     /// into a bundle using [`Self::map_block`] or [`Self::map_async`].
     pub fn insert(self, target: Entity) {
-<<<<<<< HEAD
-        self.commands.add(AddImpulse::new(
+        self.commands.queue(AddImpulse::new(
             Some(self.source),
-=======
-        self.commands.queue(AddImpulse::new(
->>>>>>> 0cb8fd27
             self.target,
             Insert::<Response>::new(target),
         ));
@@ -333,16 +312,11 @@
     ///
     /// Using this will also effectively [detach](Self::detach) the impulse.
     pub fn send_event(self) {
-<<<<<<< HEAD
-        self.commands.add(AddImpulse::new(
+        self.commands.queue(AddImpulse::new(
             Some(self.source),
             self.target,
             SendEvent::<Response>::new(),
         ));
-=======
-        self.commands
-            .queue(AddImpulse::new(self.target, SendEvent::<Response>::new()));
->>>>>>> 0cb8fd27
     }
 }
 
