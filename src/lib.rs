/*
 * Copyright (C) 2023 Open Source Robotics Foundation
 *
 * Licensed under the Apache License, Version 2.0 (the "License");
 * you may not use this file except in compliance with the License.
 * You may obtain a copy of the License at
 *
 *     http://www.apache.org/licenses/LICENSE-2.0
 *
 * Unless required by applicable law or agreed to in writing, software
 * distributed under the License is distributed on an "AS IS" BASIS,
 * WITHOUT WARRANTIES OR CONDITIONS OF ANY KIND, either express or implied.
 * See the License for the specific language governing permissions and
 * limitations under the License.
 *
*/

//! ![sense-think-act workflow](https://raw.githubusercontent.com/open-rmf/bevy_impulse/main/assets/figures/sense-think-act_workflow.svg)
//!
//! Bevy impulse is an extension to the [Bevy](https://bevyengine.org) game
//! engine that allows you to transform [bevy systems](https://bevyengine.org/learn/quick-start/getting-started/ecs/)
//! into services and workflows that can be used for reactive service-oriented
//! programming.
//!
//! ## Services
//!
//! One primitive element of reactive programming is a [service](https://en.wikipedia.org/wiki/Service_(systems_architecture)).
//! In bevy impulse, a [`Service`] is a bevy system that is associated with an
//! entity and can be created using [`Commands::spawn_service`](SpawnServicesExt::spawn_service)
//! or [`App::add_service`](AddServicesExt::add_service).
//!
//! When you spawn a service you will immediately receive a [`Service`] object
//! which references the newly spawned service. If you do not want to hang onto the [`Service`]
//! object, you can find previously spawned services later using the [`ServiceDiscovery`]
//! system parameter.
//!
//! Sometimes [`Service`] is not quite the right fit for your use case, so bevy impulse
//! offers a generalization of services callled [`Provider`] which has some
//! more options for defining a reactive element.
//!
//! ## Workflows
//!
//! For complex async workflows, a single bevy system may not be sufficient.
//! You can instead build workflows using [`.spawn_workflow`](SpawnWorkflowExt::spawn_workflow)
//! on [`Commands`](bevy_ecs::prelude::Commands) or [`World`](bevy_ecs::prelude::World).
//! A workflow lets you create a graph of [nodes](Node) where each node is a
//! [service](Service) (or more generally a [provider](Provider)) with an input,
//! an output, and possibly streams.
//!
//! There are various operations that can be performed between nodes, such as
//! forking and joining. These operations are built using [`Chain`].
//!
//! When you spawn your workflow, you will receive a [`Service`] object that
//! lets you use the workflow as if it's an ordinary service.
//!
//! ## Impulses
//!
//! Services and workflows are reusable building blocks for creating a reactive
//! application. In order to actually run them, call [`Commands::request`](RequestExt::request)
//! which will provide you with an [`Impulse`]. An impulse is a one-time-use
//! reaction to a request which you can chain to subsequent reactions using
//! [`Impulse::then`]. Any impulse chain that you create will only run exactly
//! once.
//!
//! Once you've finished building your chain, use [`Impulse::detach`] to let it
//! run freely, or use [`Impulse::take`] to get a [`Recipient`] of the final
//! result.

mod async_execution;
pub use async_execution::Sendish;

pub mod buffer;
pub use buffer::*;

pub mod re_exports;

pub mod builder;
pub use builder::*;

pub mod callback;
pub use callback::*;

pub mod cancel;
pub use cancel::*;

pub mod chain;
pub use chain::*;

pub mod channel;
pub use channel::*;

#[cfg(feature = "diagram")]
pub mod diagram;
#[cfg(feature = "diagram")]
pub use diagram::*;

pub mod disposal;
pub use disposal::*;

pub mod errors;
pub use errors::*;

pub mod flush;
pub use flush::*;

pub mod gate;
pub use gate::*;

pub mod impulse;
pub use impulse::*;

pub mod input;
pub use input::*;

pub mod map;
pub use map::*;

pub mod map_once;
pub use map_once::*;

pub mod node;
pub use node::*;

pub mod operation;
pub use operation::*;

pub mod promise;
pub use promise::*;

pub mod provider;
pub use provider::*;

pub mod request;
pub use request::*;

#[cfg(feature = "ros2")]
pub mod ros2;
#[cfg(feature = "ros2")]
pub use ros2::*;

pub mod service;
pub use service::*;

pub mod stream;
pub use stream::*;

pub mod workflow;
pub use workflow::*;

pub mod testing;

pub(crate) mod utils;
pub(crate) use utils::*;

#[cfg(feature = "trace")]
pub mod trace;
#[cfg(feature = "trace")]
pub use trace::*;

#[cfg(feature = "trace")]
pub const fn trace_supported() -> bool {
    true
}

#[cfg(not(feature = "trace"))]
pub const fn trace_supported() -> bool {
    false
}

pub mod trim;
pub use trim::*;

pub mod type_info;
pub use type_info::*;

use bevy_app::prelude::{App, Plugin, Update};
use bevy_ecs::prelude::{Entity, In};

extern crate self as bevy_impulse;

/// Use `BlockingService` to indicate that your system is a blocking [`Service`].
///
/// A blocking service will have exclusive world access while it runs, which
/// means no other system will be able to run simultaneously. Each service is
/// associated with its own unique entity which can be used to store state or
/// configuration parameters.
///
/// Some services might need to know what entity is providing the service, e.g.
/// if the service provider is configured with additional components that need
/// to be queried when a request comes in. For that you can check the `provider`
/// field of `BlockingService`:
///
/// ```
/// use bevy_ecs::prelude::*;
/// use bevy_impulse::prelude::*;
///
/// #[derive(Component, Resource)]
/// struct Precision(i32);
///
/// fn rounding_service(
///     In(BlockingService{request, provider, ..}): BlockingServiceInput<f64>,
///     service_precision: Query<&Precision>,
///     global_precision: Res<Precision>,
/// ) -> f64 {
///     let precision = service_precision.get(provider).unwrap_or(&*global_precision).0;
///     (request * 10_f64.powi(precision)).floor() * 10_f64.powi(-precision)
/// }
/// ```
#[non_exhaustive]
pub struct BlockingService<Request, Streams: StreamPack = ()> {
    /// The input data of the request
    pub request: Request,
    /// The buffer to hold stream output data until the function is finished
    pub streams: Streams::StreamBuffers,
    /// The entity providing the service
    pub provider: Entity,
    /// The node in a workflow or impulse chain that asked for the service
    pub source: Entity,
    /// The unique session ID for the workflow
    pub session: Entity,
}

/// Use this to reduce bracket noise when you need `In<BlockingService<R>>`.
pub type BlockingServiceInput<Request, Streams = ()> = In<BlockingService<Request, Streams>>;

/// Use `AsyncService` to indicate that your system is an async [`Service`]. Being
/// async means it must return a [`Future<Output=Response>`](std::future::Future)
/// which will be processed by a task pool.
///
/// This comes with a [`Channel`] that allows your Future to interact with Bevy's
/// ECS asynchronously while it is polled from inside the task pool.
#[non_exhaustive]
pub struct AsyncService<Request, Streams: StreamPack = ()> {
    /// The input data of the request
    pub request: Request,
    /// Stream channels that will let you send stream information. This will
    /// usually be a [`StreamChannel`] or a (possibly nested) tuple of
    /// `StreamChannel`s, whichever matches the [`StreamPack`] description.
    pub streams: Streams::StreamChannels,
    /// The channel that allows querying and syncing with the world while the
    /// service runs asynchronously.
    pub channel: Channel,
    /// The entity providing the service
    pub provider: Entity,
    /// The node in a workflow or impulse chain that asked for the service
    pub source: Entity,
    /// The unique session ID for the workflow
    pub session: Entity,
}

/// Use this to reduce backet noise when you need `In<`[`AsyncService<R, S>`]`>`.
pub type AsyncServiceInput<Request, Streams = ()> = In<AsyncService<Request, Streams>>;

/// Use `ContinuousService` to indicate that your system is a [`Service`] that
/// runs incrementally inside of a schedule with each update of the Bevy ECS.
pub struct ContinuousService<Request, Response, Streams: StreamPack = ()> {
    /// Pass this into a [`ContinuousQuery`] to access the ongoing requests for
    /// this service. While accessing the ongoing requests, you will also be
    /// able to send streams and responses for the requests.
    pub key: ContinuousServiceKey<Request, Response, Streams>,
}

/// Use this to reduce the bracket noise when you need `In<`[`ContinuousService`]`>`.
pub type ContinuousServiceInput<Request, Response, Streams = ()> =
    In<ContinuousService<Request, Response, Streams>>;

/// Use BlockingCallback to indicate that your system is meant to define a
/// blocking [`Callback`]. Callbacks are different from services because they are
/// not associated with any entity.
///
/// Alternatively any Bevy system with an input of `In<Request>` can be converted
/// into a blocking callback by applying
/// [`.into_blocking_callback()`](crate::IntoBlockingCallback).
#[non_exhaustive]
pub struct BlockingCallback<Request, Streams: StreamPack = ()> {
    /// The input data of the request
    pub request: Request,
    /// The buffer to hold stream output data until the function is finished
    pub streams: Streams::StreamBuffers,
    /// The node in a workflow or impulse chain that asked for the callback
    pub source: Entity,
    /// The unique session ID for the workflow
    pub session: Entity,
}

/// Use this to reduce bracket noise when you need `In<`[`BlockingCallback<R, S>`]`>`.
pub type BlockingCallbackInput<Request, Streams = ()> = In<BlockingCallback<Request, Streams>>;

/// Use AsyncCallback to indicate that your system or function is meant to define
/// an async [`Callback`]. An async callback is not associated with any entity,
/// and it must return a [`Future<Output=Response>`](std::future::Future) that
/// will be polled by the async task pool.
#[non_exhaustive]
pub struct AsyncCallback<Request, Streams: StreamPack = ()> {
    /// The input data of the request
    pub request: Request,
    /// Stream channels that will let you send stream information. This will
    /// usually be a [`StreamChannel`] or a (possibly nested) tuple of
    /// `StreamChannel`s, whichever matches the [`StreamPack`] description.
    pub streams: Streams::StreamChannels,
    /// The channel that allows querying and syncing with the world while the
    /// callback executes asynchronously.
    pub channel: Channel,
    /// The node in a workflow or impulse chain that asked for the callback
    pub source: Entity,
    /// The unique session ID for the workflow
    pub session: Entity,
}

/// Use this to reduce bracket noise when you need `In<`[`AsyncCallback<R, S>`]`>`.
pub type AsyncCallbackInput<Request, Streams = ()> = In<AsyncCallback<Request, Streams>>;

/// Use `BlockingMap`` to indicate that your function is a blocking map. A map
/// is not associated with any entity, and it cannot be a Bevy System. These
/// restrictions allow them to be processed more efficiently.
#[non_exhaustive]
pub struct BlockingMap<Request, Streams: StreamPack = ()> {
    /// The input data of the request
    pub request: Request,
    /// The buffer to hold stream output data until the function is finished
    pub streams: Streams::StreamBuffers,
    /// The node in a workflow or impulse chain that asked for the callback
    pub source: Entity,
    /// The unique session ID for the workflow
    pub session: Entity,
}

/// Use AsyncMap to indicate that your function is an async map. A Map is not
/// associated with any entity, and it cannot be a Bevy System. These
/// restrictions allow them to be processed more efficiently.
///
/// An async map must return a [`Future<Output=Response>`](std::future::Future)
/// that will be polled by the async task pool.
#[non_exhaustive]
pub struct AsyncMap<Request, Streams: StreamPack = ()> {
    /// The input data of the request
    pub request: Request,
    /// Stream channels that will let you send stream information. This will
    /// usually be a [`StreamChannel`] or a (possibly nested) tuple of
    /// `StreamChannel`s, whichever matches the [`StreamPack`] description.
    pub streams: Streams::StreamChannels,
    /// The channel that allows querying and syncing with the world while the
    /// map executes asynchronously.
    pub channel: Channel,
    /// The node in a workflow or impulse chain that asked for the callback
    pub source: Entity,
    /// The unique session ID for the workflow
    pub session: Entity,
}

/// This plugin simply adds [`flush_impulses()`] to the [`Update`] schedule of your
/// applicatation. For more fine-grained control you can call `flush_impulses`
/// yourself and configure its relationship to other systems as you see fit.
///
/// If you do not have at least one usage of `flush_impulses()` somewhere in
/// your application then workflows will not work.
#[derive(Default)]
pub struct ImpulsePlugin {}

impl Plugin for ImpulsePlugin {
    fn build(&self, app: &mut App) {
        app.add_systems(Update, flush_impulses());

        #[cfg(feature = "trace")]
        {
            app.add_event::<OperationStarted>();
        }
    }
}

/// This plugin adds [`ImpulsePlugin`] plus a few more that allows plus a few
/// more plugins that allow create a sufficient but minimal app for executing
/// workflows.
#[derive(Default)]
pub struct ImpulseAppPlugin {}

impl Plugin for ImpulseAppPlugin {
    fn build(&self, app: &mut App) {
        app.add_plugins((
            ImpulsePlugin::default(),
            bevy_core::TaskPoolPlugin::default(),
            bevy_core::TypeRegistrationPlugin,
            bevy_core::FrameCountPlugin,
            bevy_app::ScheduleRunnerPlugin::default(),
        ));
    }
}

pub mod prelude {
    pub use crate::{
        buffer::{
            Accessible, Accessor, AnyBuffer, AnyBufferKey, AnyBufferMut, AnyBufferWorldAccess,
            AnyMessageBox, AsAnyBuffer, Buffer, BufferAccess, BufferAccessMut, BufferGateAccess,
            BufferGateAccessMut, BufferKey, BufferMap, BufferMapLayout, BufferSettings,
            BufferWorldAccess, Bufferable, Buffering, IncompatibleLayout, IterBufferable, Joinable,
            Joined, RetentionPolicy,
        },
        builder::Builder,
        callback::{AsCallback, Callback, IntoAsyncCallback, IntoBlockingCallback},
        chain::{Chain, ForkCloneBuilder, UnzipBuilder, Unzippable},
        flush::flush_impulses,
        impulse::{Impulse, Recipient},
        map::{AsMap, IntoAsyncMap, IntoBlockingMap},
        map_once::{AsMapOnce, IntoAsyncMapOnce, IntoBlockingMapOnce},
        node::{ForkCloneOutput, InputSlot, Node, Output},
        promise::{Promise, PromiseState},
        provider::{ProvideOnce, Provider},
        request::{RequestExt, RunCommandsOnWorldExt},
        service::{
            traits::*, AddContinuousServicesExt, AddServicesExt, AsDeliveryInstructions,
            DeliveryInstructions, DeliveryLabel, DeliveryLabelId, IntoAsyncService,
            IntoBlockingService, Service, ServiceDiscovery, SpawnServicesExt,
        },
        stream::{DynamicallyNamedStream, NamedValue, Stream, StreamFilter, StreamOf, StreamPack},
        trim::{TrimBranch, TrimPoint},
        workflow::{DeliverySettings, Scope, ScopeSettings, SpawnWorkflowExt, WorkflowSettings},
        AsyncCallback, AsyncCallbackInput, AsyncMap, AsyncService, AsyncServiceInput,
        BlockingCallback, BlockingCallbackInput, BlockingMap, BlockingService,
        BlockingServiceInput, ContinuousQuery, ContinuousService, ContinuousServiceInput,
        ImpulseAppPlugin, ImpulsePlugin,
    };

    pub use bevy_ecs::prelude::{In, World};

    #[cfg(feature = "diagram")]
    pub use crate::{
<<<<<<< HEAD
        buffer::{JsonBuffer, JsonBufferKey, JsonBufferMut, JsonBufferView, JsonBufferWorldAccess, JsonMessage},
=======
        buffer::{
            JsonBuffer, JsonBufferKey, JsonBufferMut, JsonBufferView, JsonBufferWorldAccess,
            JsonMessage,
        },
>>>>>>> 717d2cc0
        diagram::{Diagram, DiagramElementRegistry, DiagramError, NodeBuilderOptions, Section},
    };

    #[cfg(feature = "ros2")]
    pub use crate::BuildRos2;

    pub use futures::FutureExt;
}<|MERGE_RESOLUTION|>--- conflicted
+++ resolved
@@ -424,14 +424,10 @@
 
     #[cfg(feature = "diagram")]
     pub use crate::{
-<<<<<<< HEAD
-        buffer::{JsonBuffer, JsonBufferKey, JsonBufferMut, JsonBufferView, JsonBufferWorldAccess, JsonMessage},
-=======
         buffer::{
             JsonBuffer, JsonBufferKey, JsonBufferMut, JsonBufferView, JsonBufferWorldAccess,
             JsonMessage,
         },
->>>>>>> 717d2cc0
         diagram::{Diagram, DiagramElementRegistry, DiagramError, NodeBuilderOptions, Section},
     };
 
