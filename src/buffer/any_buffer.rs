--- conflicted
+++ resolved
@@ -180,19 +180,11 @@
         self.tag.session
     }
 
-<<<<<<< HEAD
-    pub fn is_in_use(&self) -> bool {
-        self.tag.is_in_use()
-    }
-
-    pub fn deep_clone(&self) -> Self {
-=======
     pub(crate) fn is_in_use(&self) -> bool {
         self.tag.is_in_use()
     }
 
     pub(crate) fn deep_clone(&self) -> Self {
->>>>>>> aa22f87f
         Self {
             tag: self.tag.deep_clone(),
             interface: self.interface,
